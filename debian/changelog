--- conflicted
+++ resolved
@@ -1,16 +1,14 @@
-<<<<<<< HEAD
+ratox (0.1+20141008.1~git8262564-2) unstable; urgency=medium
+
+  * Patch to fix compilation in Debian kFreeBSD
+
+ -- Kill Your TV <killyourtv@i2pmail.org>  Wed, 08 Oct 2014 12:31:05 +0000
+
 ratox (0.1+20141008.1~git8262564-1~deb7u+1) stable; urgency=medium
 
   * Backport to Wheezy
 
  -- Kill Your TV <killyourtv@i2pmail.org>  Wed, 08 Oct 2014 00:34:24 +0000
-=======
-ratox (0.1+20141008.1~git8262564-2) unstable; urgency=medium
-
-  * Patch to fix compilation in Debian kFreeBSD
-
- -- Kill Your TV <killyourtv@i2pmail.org>  Wed, 08 Oct 2014 12:31:05 +0000
->>>>>>> 361a00a8
 
 ratox (0.1+20141008.1~git8262564-1) unstable; urgency=medium
 
