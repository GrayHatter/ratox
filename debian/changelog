--- conflicted
+++ resolved
@@ -1,10 +1,3 @@
-<<<<<<< HEAD
-ratox (0.1+20141009.r288-1~deb7u+1) stable; urgency=medium
-
-  * Backport to Wheezy
-
- -- Kill Your TV <killyourtv@i2pmail.org>  Thu, 09 Oct 2014 19:16:44 +0000
-=======
 ratox (0.1+20141010.r290-1) unstable; urgency=medium
 
   [ sin ]
@@ -15,7 +8,12 @@
   * New upstream git snapshot
 
  -- Kill Your TV <killyourtv@i2pmail.org>  Fri, 10 Oct 2014 23:41:49 +0000
->>>>>>> 053f2dae
+
+ratox (0.1+20141009.r288-1~deb7u+1) stable; urgency=medium
+
+  * Backport to Wheezy
+
+ -- Kill Your TV <killyourtv@i2pmail.org>  Thu, 09 Oct 2014 19:16:44 +0000
 
 ratox (0.1+20141009.r288-1) unstable; urgency=medium
 
