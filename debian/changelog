--- conflicted
+++ resolved
@@ -1,10 +1,3 @@
-<<<<<<< HEAD
-ratox (0.1+20141013.r300-1~deb7u+1) stable; urgency=medium
-
-  * Backport to Wheezy
-
- -- Kill Your TV <killyourtv@i2pmail.org>  Tue, 14 Oct 2014 23:33:53 +0000
-=======
 ratox (0.1+20141013.r306-1) unstable; urgency=medium
 
   [ FRIGN ]
@@ -20,7 +13,12 @@
   * New upstream git snapshot
 
  -- Kill Your TV <killyourtv@i2pmail.org>  Wed, 15 Oct 2014 20:53:25 +0000
->>>>>>> 8b56a013
+
+ratox (0.1+20141013.r300-1~deb7u+1) stable; urgency=medium
+
+  * Backport to Wheezy
+
+ -- Kill Your TV <killyourtv@i2pmail.org>  Tue, 14 Oct 2014 23:33:53 +0000
 
 ratox (0.1+20141013.r300-1) unstable; urgency=medium
 
