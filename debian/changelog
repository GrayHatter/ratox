--- conflicted
+++ resolved
@@ -1,16 +1,14 @@
-<<<<<<< HEAD
+ratox (0.1+20141010.r290-2) unstable; urgency=medium
+
+  * Fix build against new libtoxcore
+
+ -- Kill Your TV <killyourtv@i2pmail.org>  Sat, 11 Oct 2014 14:48:26 +0000
+
 ratox (0.1+20141010.r290-1~deb7u+1) stable; urgency=medium
 
   * Backport to Wheezy
 
  -- Kill Your TV <killyourtv@i2pmail.org>  Fri, 10 Oct 2014 23:43:05 +0000
-=======
-ratox (0.1+20141010.r290-2) unstable; urgency=medium
-
-  * Fix build against new libtoxcore
-
- -- Kill Your TV <killyourtv@i2pmail.org>  Sat, 11 Oct 2014 14:48:26 +0000
->>>>>>> e8599332
 
 ratox (0.1+20141010.r290-1) unstable; urgency=medium
 
