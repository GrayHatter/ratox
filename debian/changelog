--- conflicted
+++ resolved
@@ -1,26 +1,24 @@
-<<<<<<< HEAD
+ratox (0.2-1) unstable; urgency=medium
+
+  [ sin ]
+  * Remove SEE ALSO section from manpage
+
+  [ FRIGN ]
+  * Re-prompt passphrase when creating a new encrypted save
+
+  [ sin ]
+  * Bump version to 0.2
+
+  [ Kill Your TV ]
+  * New upstream release
+
+ -- Kill Your TV <killyourtv@i2pmail.org>  Sun, 07 Dec 2014 17:00:55 +0000
+
 ratox (0.1+20141205.r336-1~deb7u+1) stable; urgency=medium
 
   * BAckport to Wheezy
 
  -- Kill Your TV <killyourtv@i2pmail.org>  Sat, 06 Dec 2014 03:08:01 +0000
-=======
-ratox (0.2-1) unstable; urgency=medium
-
-  [ sin ]
-  * Remove SEE ALSO section from manpage
-
-  [ FRIGN ]
-  * Re-prompt passphrase when creating a new encrypted save
-
-  [ sin ]
-  * Bump version to 0.2
-
-  [ Kill Your TV ]
-  * New upstream release
-
- -- Kill Your TV <killyourtv@i2pmail.org>  Sun, 07 Dec 2014 17:00:55 +0000
->>>>>>> d0b7a003
 
 ratox (0.1+20141205.r336-1) unstable; urgency=medium
 
