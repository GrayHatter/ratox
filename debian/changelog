--- conflicted
+++ resolved
@@ -1,20 +1,18 @@
-<<<<<<< HEAD
+ratox (0.1+20141013.r300-1) unstable; urgency=medium
+
+  [ FRIGN ]
+  * Change the state-files
+
+  [ Kill Your TV ]
+  * New upstream git snapshot
+
+ -- Kill Your TV <killyourtv@i2pmail.org>  Tue, 14 Oct 2014 23:25:53 +0000
+
 ratox (0.1+20141013.r299-1~deb7u+1) stable; urgency=medium
 
   * Backport to Wheezy
 
  -- Kill Your TV <killyourtv@i2pmail.org>  Mon, 13 Oct 2014 22:44:55 +0000
-=======
-ratox (0.1+20141013.r300-1) unstable; urgency=medium
-
-  [ FRIGN ]
-  * Change the state-files
-
-  [ Kill Your TV ]
-  * New upstream git snapshot
-
- -- Kill Your TV <killyourtv@i2pmail.org>  Tue, 14 Oct 2014 23:25:53 +0000
->>>>>>> 69260153
 
 ratox (0.1+20141013.r299-1) unstable; urgency=medium
 
