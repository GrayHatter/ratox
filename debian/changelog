<<<<<<< HEAD
ratox (0.1+20141130.r324-1~trusty+1) trusty; urgency=medium

  * Building for Trusty

 -- Kill Your TV <killyourtv@i2pmail.org>  Sun, 30 Nov 2014 19:50:05 +0000
=======
ratox (0.1+20141201.r333-1) unstable; urgency=medium

  [ sin ]
  * Update TODO
  * Save data file on receipt of a deadly signal
  * Do the datasave() as early as possible in shutdown()
  * Increase connection delay to 4 seconds
  * Update manpage
  * Add info about `id' file to manpage
  * Underline references to files
  * Do not handle SIGABRT - let it terminate the process immediately

  [ Kill Your TV ]
  * New upstream git snapshot

 -- Kill Your TV <killyourtv@i2pmail.org>  Tue, 02 Dec 2014 00:06:16 +0000

ratox (0.1+20141130.r325-1) unstable; urgency=medium

  [ sin ]
  * Update list of nodes

  [ Kill Your TV ]

 -- Kill Your TV <killyourtv@i2pmail.org>  Mon, 01 Dec 2014 01:27:07 +0000
>>>>>>> d638bea2

ratox (0.1+20141130.r324-1) unstable; urgency=medium

  [ sin ]
  * Update TODO
  * Connect to nodes in a random order to minimize load on any given node

  [ Kill Your TV ]
  * New upstream git snapshot

 -- Kill Your TV <killyourtv@i2pmail.org>  Sun, 30 Nov 2014 19:14:59 +0000

ratox (0.1+20141129.r322-1) unstable; urgency=medium

  [ FRIGN ]
  * Adapt to latest cleanup in API

  [ Kill Your TV ]
  * New upstream git snapshot
  * Bump build-dep on libtoxcoreav-dev

 -- Kill Your TV <killyourtv@i2pmail.org>  Sat, 29 Nov 2014 22:09:39 +0000

ratox (0.1+20141128.r321-1) unstable; urgency=medium

  [ FRIGN ]
  * Don't lock up on blocking call_out

  [ sin ]
  * Fix style

  [ Kill Your TV ]
  * New upstream git snapshot

 -- Kill Your TV <killyourtv@i2pmail.org>  Fri, 28 Nov 2014 14:00:48 +0000

ratox (0.1+20141126.r319-1) unstable; urgency=medium

  [ FRIGN ]
  * Fit ratox to new toxav-API

  [ Kill Your TV ]
  * New upstream git snapshot

 -- Kill Your TV <killyourtv@i2pmail.org>  Thu, 27 Nov 2014 00:27:18 +0000

ratox (0.1+20141101.r318-1) unstable; urgency=medium

  [ FRIGN ]
  * Don't assume mono-audio in defaults

  [ Kill Your TV ]
  * New upstream git snapshot

 -- Kill Your TV <killyourtv@i2pmail.org>  Sat, 01 Nov 2014 16:47:25 +0000

ratox (0.1+20141024.r317-1) unstable; urgency=medium

  [ sin ]
  * Add an examples section in the README
  * Add screencasting example
  * Add double spacing between sections in README
  * Rename .ratox.data to .ratox.tox to comply with STS
  * Use (none, pending, active) instead of (0, 1, 2)

  [ Kill Your TV ]
  * New upstream git snapshot

 -- Kill Your TV <killyourtv@i2pmail.org>  Fri, 24 Oct 2014 15:19:39 +0000

ratox (0.1+20141018.r312-1) unstable; urgency=medium

  [ FRIGN ]
  * Refactor call-state management

  [ sin ]
  * Indentation fixes

  [ FRIGN ]
  * Don't forget to queue call_out while incoming ringing
  * Refactor logic in main-loop for pending calls even more

  [ Kill Your TV ]
  * New upstream git snapshot

 -- Kill Your TV <killyourtv@i2pmail.org>  Sat, 18 Oct 2014 12:03:31 +0000

ratox (0.1+20141016.r308-1) unstable; urgency=medium

  [ FRIGN ]
  * Cleanup

  [ sin ]
  * Remove ugly use of O_DIRECTORY

  [ Kill Your TV ]
  * New git upstream snapshot
  * Stop support of kFreeBSD

 -- Kill Your TV <killyourtv@i2pmail.org>  Fri, 17 Oct 2014 10:32:05 +0000

ratox (0.1+20141013.r306-1) unstable; urgency=medium

  [ FRIGN ]
  * Fortify and optimize file-sending

  [ sin ]
  * Update README
  * Only call toxav_kill_transmission() after toxav_prepare_transmission()
  * Only complain if errno is not EWOULDBLOCK
  * Remember to cool down the transfer for pending buffers as well

  [ Kill Your TV ]
  * New upstream git snapshot

 -- Kill Your TV <killyourtv@i2pmail.org>  Wed, 15 Oct 2014 20:53:25 +0000

ratox (0.1+20141013.r300-1) unstable; urgency=medium

  [ FRIGN ]
  * Change the state-files

  [ Kill Your TV ]
  * New upstream git snapshot

 -- Kill Your TV <killyourtv@i2pmail.org>  Tue, 14 Oct 2014 23:25:53 +0000

ratox (0.1+20141013.r299-1) unstable; urgency=medium

  [ FRIGN ]
  * Fortify error-checks and FSM
  * Only send call-data when Tx transmission is ready

  [ Kill Your TV ]
  * New upstream git snapshot

 -- Kill Your TV <killyourtv@i2pmail.org>  Mon, 13 Oct 2014 21:50:11 +0000

ratox (0.1+20141012.r297-1) unstable; urgency=medium

  [ FRIGN ]
  * Use (void *userdata) in callbacks and drop ringing-callback
  * Further simplify call-start-callbacks
  * Finish cleaning up av-callbacks

  [ Kill Your TV ]
  * New upstream git snapshot

 -- Kill Your TV <killyourtv@i2pmail.org>  Mon, 13 Oct 2014 10:57:57 +0000

ratox (0.1+20141012.r294-1) unstable; urgency=medium

  [ FRIGN ]
  * Add stricter error-checking

  [ sin ]
  * tox_is_data_encrypted() was renamed to tox_is_save_encrypted()
  * We might eventually have logerr() and logwarn()
  * Fix vertical spacing

  [ Kill Your TV ]
  * Drop debian/patches/0005-fix-build-with-new-toxcore.patch, applied upstream
  * New upstream git snapshot

 -- Kill Your TV <killyourtv@i2pmail.org>  Sun, 12 Oct 2014 17:15:18 +0000

ratox (0.1+20141010.r290-2) unstable; urgency=medium

  * Fix build against new libtoxcore

 -- Kill Your TV <killyourtv@i2pmail.org>  Sat, 11 Oct 2014 14:48:26 +0000

ratox (0.1+20141010.r290-1) unstable; urgency=medium

  [ sin ]
  * Don't spin on request/out/<ID> if we echo anything other than '0' or '1'
  * Add link to patch in README for building on OSX

  [ Kill Your TV ]
  * New upstream git snapshot

 -- Kill Your TV <killyourtv@i2pmail.org>  Fri, 10 Oct 2014 23:41:49 +0000

ratox (0.1+20141009.r288-1) unstable; urgency=medium

  [ sin ]
  * Use NSIG instead of _NSIG
  * Add nospam/ to manpage
  * Add kytv to LICENSE for contributing the manpage

  [ Kill Your TV ]
  * New upstream git snapshot

 -- Kill Your TV <killyourtv@i2pmail.org>  Thu, 09 Oct 2014 19:12:35 +0000

ratox (0.1+20141008.4~git6ec82b9-1) unstable; urgency=medium

  [ FRIGN ]
  * Fix request- and friend-management

  [ Kill Your TV ]
  * New git upstream snapshot
  * Bump standards version, no source changes needed

 -- Kill Your TV <killyourtv@i2pmail.org>  Wed, 08 Oct 2014 23:54:24 +0000

ratox (0.1+20141008.3~gitaaffdbe-1) unstable; urgency=medium

  [ FRIGN ]
  * Check outfiles if they are still open

  [ sin ]
  * Fix file-transfers
  * Do a toxav_hangup() like we do elsewhere
  * Don't close a random fd
  * Style fix

  [ Kill Your TV ]
  * New upstream git snapshot

 -- Kill Your TV <killyourtv@i2pmail.org>  Wed, 08 Oct 2014 20:30:49 +0000

ratox (0.1+20141008.2~gitddd4618-2) unstable; urgency=medium

  * Re-add raspberrypi patch, -lrt didn't last long upstream :)

 -- Kill Your TV <killyourtv@i2pmail.org>  Wed, 08 Oct 2014 15:30:55 +0000

ratox (0.1+20141008.2~gitddd4618-1) unstable; urgency=medium

  [ sin ]
  * Add manpage
  * Rework state management for audio calls
  * Manpage update
  * Add -lrt to LDFLAGS
  * Check if the call id is valid before cancelling it
  * Update README

  [ Kill Your TV ]
  * drop raspberrypi and kfreebsd patches as they were applied upstream
  * New upstream git snapshot

 -- Kill Your TV <killyourtv@i2pmail.org>  Wed, 08 Oct 2014 14:44:40 +0000

ratox (0.1+20141008.1~git8262564-2) unstable; urgency=medium

  * Patch to fix compilation in Debian kFreeBSD

 -- Kill Your TV <killyourtv@i2pmail.org>  Wed, 08 Oct 2014 12:31:05 +0000

ratox (0.1+20141008.1~git8262564-1) unstable; urgency=medium

  [ sin ]
  * Remove debug printf()
  * Release call resources with toxav_kill_transmission()
  * Update TODO
  * Increase ringing delay
  * Implement peer timeout
  * A bit more consistent output message

  [ Kill Your TV ]
  * New upstream git snapshot

 -- Kill Your TV <killyourtv@i2pmail.org>  Wed, 08 Oct 2014 00:32:54 +0000

ratox (0.1+20141007.4~git1bee446-1) unstable; urgency=medium

  [ FRIGN ]
  * Refactor user-state-logic

  [ sin ]
  * Simplify user state tracking

  [ Kill Your TV ]
  * New upstream git snapshot

 -- Kill Your TV <killyourtv@i2pmail.org>  Tue, 07 Oct 2014 18:53:22 +0000

ratox (0.1+20141007.3~git7cda83c-1) unstable; urgency=medium

  [ sin ]
  * Add support for changing the user state and reporting friend's user state
  * Correctly inform external scripts of an invalid user state
  * Rename ustatus to ustate

  [ Kill Your TV ]
  * New upstream git snapshot

 -- Kill Your TV <killyourtv@i2pmail.org>  Tue, 07 Oct 2014 18:52:56 +0000

ratox (0.1+20141007.2~gitc81b37e-1) unstable; urgency=medium

  [ sin ]
  * Allocate enough memory to allow copying all the friends

  [ Kill Your TV ]
  * New upstream git snapshot

 -- Kill Your TV <killyourtv@i2pmail.org>  Tue, 07 Oct 2014 01:15:33 +0000

ratox (0.1+20141007.1~git4292294-1) unstable; urgency=medium

  [ sin ]
  * Reset fd offset when writing out
  * Fix possible stack corruption when parsing friend IDs
  * Send the actual message when initiating the friend request
  * Revert accidental modification to config.mk

  [ Kill Your TV ]
  * New upstream git snapshot

 -- Kill Your TV <killyourtv@i2pmail.org>  Tue, 07 Oct 2014 01:02:12 +0000

ratox (0.1+20141006.1-1) unstable; urgency=medium

  [ sin ]
  * Allow to attach aplay after we've initiated a call
  * Re-order function decls
  * Reset state after hangup
  * Nuke leading space

  [ Kill Your TV ]
  * New upstream git snapshot (3b18dd1)

 -- Kill Your TV <killyourtv@i2pmail.org>  Mon, 06 Oct 2014 20:09:45 +0000

ratox (0.1+20141005.1-2) unstable; urgency=medium

  * Fix compilation on raspberrypi

 -- Kill Your TV <killyourtv@i2pmail.org>  Mon, 06 Oct 2014 01:18:35 +0000

ratox (0.1+20141005.1-1) unstable; urgency=medium

  [ FRIGN ]
  * Add sample-timer for calls

  [ sin ]
  * Style fix

  [ FRIGN ]
  * Fix units (us -> ms)
  * Fix timing issue

  [ sin ]
  * Properly hang up initiating calls
  * Clean up calls on shutdown
  * Allow simultaneous tx/rx call
  * Factor out check for NULL frame

  [ Kill Your TV ]
  * New upstream git snapshot
  * fix typo in manpage
  * update upstream changelog with git2cl

 -- Kill Your TV <killyourtv@i2pmail.org>  Mon, 06 Oct 2014 00:50:38 +0000

ratox (0.1+20141004.1-1) unstable; urgency=medium

  [ sin ]
  * Default to 0666 perms
  * Bring connection delay down to 3s

  [ FRIGN ]
  * Add initial outgoing call-support

  [ sin ]
  * Minor stylistic changes
  * Update README

  [ Kill Your TV ]
  * New upstream git snapshot

 -- Kill Your TV <killyourtv@i2pmail.org>  Sat, 04 Oct 2014 13:02:50 +0000

ratox (0.1+20141003.1-1) unstable; urgency=low

  * Initial release

 -- Kill Your TV <killyourtv@i2pmail.org>  Fri, 03 Oct 2014 20:29:01 +0000<|MERGE_RESOLUTION|>--- conflicted
+++ resolved
@@ -1,10 +1,3 @@
-<<<<<<< HEAD
-ratox (0.1+20141130.r324-1~trusty+1) trusty; urgency=medium
-
-  * Building for Trusty
-
- -- Kill Your TV <killyourtv@i2pmail.org>  Sun, 30 Nov 2014 19:50:05 +0000
-=======
 ratox (0.1+20141201.r333-1) unstable; urgency=medium
 
   [ sin ]
@@ -30,7 +23,12 @@
   [ Kill Your TV ]
 
  -- Kill Your TV <killyourtv@i2pmail.org>  Mon, 01 Dec 2014 01:27:07 +0000
->>>>>>> d638bea2
+
+ratox (0.1+20141130.r324-1~trusty+1) trusty; urgency=medium
+
+  * Building for Trusty
+
+ -- Kill Your TV <killyourtv@i2pmail.org>  Sun, 30 Nov 2014 19:50:05 +0000
 
 ratox (0.1+20141130.r324-1) unstable; urgency=medium
 
