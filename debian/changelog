<<<<<<< HEAD
ratox (0.1+20141018.r312-1ubuntu1) trusty; urgency=medium

  * Building for Trusty

 -- Kill Your TV <killyourtv@i2pmail.org>  Sun, 19 Oct 2014 13:52:11 +0000
=======
ratox (0.1+20141024.r317-1) unstable; urgency=medium

  [ sin ]
  * Add an examples section in the README
  * Add screencasting example
  * Add double spacing between sections in README
  * Rename .ratox.data to .ratox.tox to comply with STS
  * Use (none, pending, active) instead of (0, 1, 2)

  [ Kill Your TV ]
  * New upstream git snapshot

 -- Kill Your TV <killyourtv@i2pmail.org>  Fri, 24 Oct 2014 15:19:39 +0000
>>>>>>> 930cb7bf

ratox (0.1+20141018.r312-1) unstable; urgency=medium

  [ FRIGN ]
  * Refactor call-state management

  [ sin ]
  * Indentation fixes

  [ FRIGN ]
  * Don't forget to queue call_out while incoming ringing
  * Refactor logic in main-loop for pending calls even more

  [ Kill Your TV ]
  * New upstream git snapshot

 -- Kill Your TV <killyourtv@i2pmail.org>  Sat, 18 Oct 2014 12:03:31 +0000

ratox (0.1+20141016.r308-1) unstable; urgency=medium

  [ FRIGN ]
  * Cleanup

  [ sin ]
  * Remove ugly use of O_DIRECTORY

  [ Kill Your TV ]
  * New git upstream snapshot
  * Stop support of kFreeBSD

 -- Kill Your TV <killyourtv@i2pmail.org>  Fri, 17 Oct 2014 10:32:05 +0000

ratox (0.1+20141013.r306-1) unstable; urgency=medium

  [ FRIGN ]
  * Fortify and optimize file-sending

  [ sin ]
  * Update README
  * Only call toxav_kill_transmission() after toxav_prepare_transmission()
  * Only complain if errno is not EWOULDBLOCK
  * Remember to cool down the transfer for pending buffers as well

  [ Kill Your TV ]
  * New upstream git snapshot

 -- Kill Your TV <killyourtv@i2pmail.org>  Wed, 15 Oct 2014 20:53:25 +0000

ratox (0.1+20141013.r300-1) unstable; urgency=medium

  [ FRIGN ]
  * Change the state-files

  [ Kill Your TV ]
  * New upstream git snapshot

 -- Kill Your TV <killyourtv@i2pmail.org>  Tue, 14 Oct 2014 23:25:53 +0000

ratox (0.1+20141013.r299-1) unstable; urgency=medium

  [ FRIGN ]
  * Fortify error-checks and FSM
  * Only send call-data when Tx transmission is ready

  [ Kill Your TV ]
  * New upstream git snapshot

 -- Kill Your TV <killyourtv@i2pmail.org>  Mon, 13 Oct 2014 21:50:11 +0000

ratox (0.1+20141012.r297-1) unstable; urgency=medium

  [ FRIGN ]
  * Use (void *userdata) in callbacks and drop ringing-callback
  * Further simplify call-start-callbacks
  * Finish cleaning up av-callbacks

  [ Kill Your TV ]
  * New upstream git snapshot

 -- Kill Your TV <killyourtv@i2pmail.org>  Mon, 13 Oct 2014 10:57:57 +0000

ratox (0.1+20141012.r294-1) unstable; urgency=medium

  [ FRIGN ]
  * Add stricter error-checking

  [ sin ]
  * tox_is_data_encrypted() was renamed to tox_is_save_encrypted()
  * We might eventually have logerr() and logwarn()
  * Fix vertical spacing

  [ Kill Your TV ]
  * Drop debian/patches/0005-fix-build-with-new-toxcore.patch, applied upstream
  * New upstream git snapshot

 -- Kill Your TV <killyourtv@i2pmail.org>  Sun, 12 Oct 2014 17:15:18 +0000

ratox (0.1+20141010.r290-2) unstable; urgency=medium

  * Fix build against new libtoxcore

 -- Kill Your TV <killyourtv@i2pmail.org>  Sat, 11 Oct 2014 14:48:26 +0000

ratox (0.1+20141010.r290-1) unstable; urgency=medium

  [ sin ]
  * Don't spin on request/out/<ID> if we echo anything other than '0' or '1'
  * Add link to patch in README for building on OSX

  [ Kill Your TV ]
  * New upstream git snapshot

 -- Kill Your TV <killyourtv@i2pmail.org>  Fri, 10 Oct 2014 23:41:49 +0000

ratox (0.1+20141009.r288-1) unstable; urgency=medium

  [ sin ]
  * Use NSIG instead of _NSIG
  * Add nospam/ to manpage
  * Add kytv to LICENSE for contributing the manpage

  [ Kill Your TV ]
  * New upstream git snapshot

 -- Kill Your TV <killyourtv@i2pmail.org>  Thu, 09 Oct 2014 19:12:35 +0000

ratox (0.1+20141008.4~git6ec82b9-1) unstable; urgency=medium

  [ FRIGN ]
  * Fix request- and friend-management

  [ Kill Your TV ]
  * New git upstream snapshot
  * Bump standards version, no source changes needed

 -- Kill Your TV <killyourtv@i2pmail.org>  Wed, 08 Oct 2014 23:54:24 +0000

ratox (0.1+20141008.3~gitaaffdbe-1) unstable; urgency=medium

  [ FRIGN ]
  * Check outfiles if they are still open

  [ sin ]
  * Fix file-transfers
  * Do a toxav_hangup() like we do elsewhere
  * Don't close a random fd
  * Style fix

  [ Kill Your TV ]
  * New upstream git snapshot

 -- Kill Your TV <killyourtv@i2pmail.org>  Wed, 08 Oct 2014 20:30:49 +0000

ratox (0.1+20141008.2~gitddd4618-2) unstable; urgency=medium

  * Re-add raspberrypi patch, -lrt didn't last long upstream :)

 -- Kill Your TV <killyourtv@i2pmail.org>  Wed, 08 Oct 2014 15:30:55 +0000

ratox (0.1+20141008.2~gitddd4618-1) unstable; urgency=medium

  [ sin ]
  * Add manpage
  * Rework state management for audio calls
  * Manpage update
  * Add -lrt to LDFLAGS
  * Check if the call id is valid before cancelling it
  * Update README

  [ Kill Your TV ]
  * drop raspberrypi and kfreebsd patches as they were applied upstream
  * New upstream git snapshot

 -- Kill Your TV <killyourtv@i2pmail.org>  Wed, 08 Oct 2014 14:44:40 +0000

ratox (0.1+20141008.1~git8262564-2) unstable; urgency=medium

  * Patch to fix compilation in Debian kFreeBSD

 -- Kill Your TV <killyourtv@i2pmail.org>  Wed, 08 Oct 2014 12:31:05 +0000

ratox (0.1+20141008.1~git8262564-1) unstable; urgency=medium

  [ sin ]
  * Remove debug printf()
  * Release call resources with toxav_kill_transmission()
  * Update TODO
  * Increase ringing delay
  * Implement peer timeout
  * A bit more consistent output message

  [ Kill Your TV ]
  * New upstream git snapshot

 -- Kill Your TV <killyourtv@i2pmail.org>  Wed, 08 Oct 2014 00:32:54 +0000

ratox (0.1+20141007.4~git1bee446-1) unstable; urgency=medium

  [ FRIGN ]
  * Refactor user-state-logic

  [ sin ]
  * Simplify user state tracking

  [ Kill Your TV ]
  * New upstream git snapshot

 -- Kill Your TV <killyourtv@i2pmail.org>  Tue, 07 Oct 2014 18:53:22 +0000

ratox (0.1+20141007.3~git7cda83c-1) unstable; urgency=medium

  [ sin ]
  * Add support for changing the user state and reporting friend's user state
  * Correctly inform external scripts of an invalid user state
  * Rename ustatus to ustate

  [ Kill Your TV ]
  * New upstream git snapshot

 -- Kill Your TV <killyourtv@i2pmail.org>  Tue, 07 Oct 2014 18:52:56 +0000

ratox (0.1+20141007.2~gitc81b37e-1) unstable; urgency=medium

  [ sin ]
  * Allocate enough memory to allow copying all the friends

  [ Kill Your TV ]
  * New upstream git snapshot

 -- Kill Your TV <killyourtv@i2pmail.org>  Tue, 07 Oct 2014 01:15:33 +0000

ratox (0.1+20141007.1~git4292294-1) unstable; urgency=medium

  [ sin ]
  * Reset fd offset when writing out
  * Fix possible stack corruption when parsing friend IDs
  * Send the actual message when initiating the friend request
  * Revert accidental modification to config.mk

  [ Kill Your TV ]
  * New upstream git snapshot

 -- Kill Your TV <killyourtv@i2pmail.org>  Tue, 07 Oct 2014 01:02:12 +0000

ratox (0.1+20141006.1-1) unstable; urgency=medium

  [ sin ]
  * Allow to attach aplay after we've initiated a call
  * Re-order function decls
  * Reset state after hangup
  * Nuke leading space

  [ Kill Your TV ]
  * New upstream git snapshot (3b18dd1)

 -- Kill Your TV <killyourtv@i2pmail.org>  Mon, 06 Oct 2014 20:09:45 +0000

ratox (0.1+20141005.1-2) unstable; urgency=medium

  * Fix compilation on raspberrypi

 -- Kill Your TV <killyourtv@i2pmail.org>  Mon, 06 Oct 2014 01:18:35 +0000

ratox (0.1+20141005.1-1) unstable; urgency=medium

  [ FRIGN ]
  * Add sample-timer for calls

  [ sin ]
  * Style fix

  [ FRIGN ]
  * Fix units (us -> ms)
  * Fix timing issue

  [ sin ]
  * Properly hang up initiating calls
  * Clean up calls on shutdown
  * Allow simultaneous tx/rx call
  * Factor out check for NULL frame

  [ Kill Your TV ]
  * New upstream git snapshot
  * fix typo in manpage
  * update upstream changelog with git2cl

 -- Kill Your TV <killyourtv@i2pmail.org>  Mon, 06 Oct 2014 00:50:38 +0000

ratox (0.1+20141004.1-1) unstable; urgency=medium

  [ sin ]
  * Default to 0666 perms
  * Bring connection delay down to 3s

  [ FRIGN ]
  * Add initial outgoing call-support

  [ sin ]
  * Minor stylistic changes
  * Update README

  [ Kill Your TV ]
  * New upstream git snapshot

 -- Kill Your TV <killyourtv@i2pmail.org>  Sat, 04 Oct 2014 13:02:50 +0000

ratox (0.1+20141003.1-1) unstable; urgency=low

  * Initial release

 -- Kill Your TV <killyourtv@i2pmail.org>  Fri, 03 Oct 2014 20:29:01 +0000<|MERGE_RESOLUTION|>--- conflicted
+++ resolved
@@ -1,10 +1,3 @@
-<<<<<<< HEAD
-ratox (0.1+20141018.r312-1ubuntu1) trusty; urgency=medium
-
-  * Building for Trusty
-
- -- Kill Your TV <killyourtv@i2pmail.org>  Sun, 19 Oct 2014 13:52:11 +0000
-=======
 ratox (0.1+20141024.r317-1) unstable; urgency=medium
 
   [ sin ]
@@ -18,7 +11,12 @@
   * New upstream git snapshot
 
  -- Kill Your TV <killyourtv@i2pmail.org>  Fri, 24 Oct 2014 15:19:39 +0000
->>>>>>> 930cb7bf
+
+ratox (0.1+20141018.r312-1ubuntu1) trusty; urgency=medium
+
+  * Building for Trusty
+
+ -- Kill Your TV <killyourtv@i2pmail.org>  Sun, 19 Oct 2014 13:52:11 +0000
 
 ratox (0.1+20141018.r312-1) unstable; urgency=medium
 
