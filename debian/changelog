<<<<<<< HEAD
ratox (0.1+20141007.1~git4292294-1~deb7u+1) stable; urgency=medium

  * Backport to Wheezy

 -- Kill Your TV <killyourtv@i2pmail.org>  Tue, 07 Oct 2014 01:03:52 +0000
=======
ratox (0.1+20141007.2~gitc81b37e-1) unstable; urgency=medium

  [ sin ]
  * Allocate enough memory to allow copying all the friends

  [ Kill Your TV ]
  * New upstream git snapshot

 -- Kill Your TV <killyourtv@i2pmail.org>  Tue, 07 Oct 2014 01:15:33 +0000
>>>>>>> 5d3e51c5

ratox (0.1+20141007.1~git4292294-1) unstable; urgency=medium

  [ sin ]
  * Reset fd offset when writing out
  * Fix possible stack corruption when parsing friend IDs
  * Send the actual message when initiating the friend request
  * Revert accidental modification to config.mk

  [ Kill Your TV ]
  * New upstream git snapshot

 -- Kill Your TV <killyourtv@i2pmail.org>  Tue, 07 Oct 2014 01:02:12 +0000

ratox (0.1+20141006.1-1) unstable; urgency=medium

  [ sin ]
  * Allow to attach aplay after we've initiated a call
  * Re-order function decls
  * Reset state after hangup
  * Nuke leading space

  [ Kill Your TV ]
  * New upstream git snapshot (3b18dd1)

 -- Kill Your TV <killyourtv@i2pmail.org>  Mon, 06 Oct 2014 20:09:45 +0000

ratox (0.1+20141005.1-2) unstable; urgency=medium

  * Fix compilation on raspberrypi

 -- Kill Your TV <killyourtv@i2pmail.org>  Mon, 06 Oct 2014 01:18:35 +0000

ratox (0.1+20141005.1-1) unstable; urgency=medium

  [ FRIGN ]
  * Add sample-timer for calls

  [ sin ]
  * Style fix

  [ FRIGN ]
  * Fix units (us -> ms)
  * Fix timing issue

  [ sin ]
  * Properly hang up initiating calls
  * Clean up calls on shutdown
  * Allow simultaneous tx/rx call
  * Factor out check for NULL frame

  [ Kill Your TV ]
  * New upstream git snapshot
  * fix typo in manpage
  * update upstream changelog with git2cl

 -- Kill Your TV <killyourtv@i2pmail.org>  Mon, 06 Oct 2014 00:50:38 +0000

ratox (0.1+20141004.1-1~deb7u+1) stable; urgency=medium

  * Backport to Wheezy

 -- Kill Your TV <killyourtv@i2pmail.org>  Sat, 04 Oct 2014 13:24:47 +0000

ratox (0.1+20141004.1-1) unstable; urgency=medium

  [ sin ]
  * Default to 0666 perms
  * Bring connection delay down to 3s

  [ FRIGN ]
  * Add initial outgoing call-support

  [ sin ]
  * Minor stylistic changes
  * Update README

  [ Kill Your TV ]
  * New upstream git snapshot

 -- Kill Your TV <killyourtv@i2pmail.org>  Sat, 04 Oct 2014 13:02:50 +0000

ratox (0.1+20141003.1-1) unstable; urgency=low

  * Initial release

 -- Kill Your TV <killyourtv@i2pmail.org>  Fri, 03 Oct 2014 20:29:01 +0000<|MERGE_RESOLUTION|>--- conflicted
+++ resolved
@@ -1,10 +1,3 @@
-<<<<<<< HEAD
-ratox (0.1+20141007.1~git4292294-1~deb7u+1) stable; urgency=medium
-
-  * Backport to Wheezy
-
- -- Kill Your TV <killyourtv@i2pmail.org>  Tue, 07 Oct 2014 01:03:52 +0000
-=======
 ratox (0.1+20141007.2~gitc81b37e-1) unstable; urgency=medium
 
   [ sin ]
@@ -14,7 +7,12 @@
   * New upstream git snapshot
 
  -- Kill Your TV <killyourtv@i2pmail.org>  Tue, 07 Oct 2014 01:15:33 +0000
->>>>>>> 5d3e51c5
+
+ratox (0.1+20141007.1~git4292294-1~deb7u+1) stable; urgency=medium
+
+  * Backport to Wheezy
+
+ -- Kill Your TV <killyourtv@i2pmail.org>  Tue, 07 Oct 2014 01:03:52 +0000
 
 ratox (0.1+20141007.1~git4292294-1) unstable; urgency=medium
 
