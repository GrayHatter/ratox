--- conflicted
+++ resolved
@@ -1,10 +1,3 @@
-<<<<<<< HEAD
-ratox (0.1+20141005.1-2~deb7u+1) stable; urgency=medium
-
-  * Backport to Wheezy
-
- -- Kill Your TV <killyourtv@i2pmail.org>  Mon, 06 Oct 2014 01:19:25 +0000
-=======
 ratox (0.1+20141006.1-1) unstable; urgency=medium
 
   [ sin ]
@@ -17,7 +10,12 @@
   * New upstream git snapshot (3b18dd1)
 
  -- Kill Your TV <killyourtv@i2pmail.org>  Mon, 06 Oct 2014 20:09:45 +0000
->>>>>>> 78e03d9a
+
+ratox (0.1+20141005.1-2~deb7u+1) stable; urgency=medium
+
+  * Backport to Wheezy
+
+ -- Kill Your TV <killyourtv@i2pmail.org>  Mon, 06 Oct 2014 01:19:25 +0000
 
 ratox (0.1+20141005.1-2) unstable; urgency=medium
 
