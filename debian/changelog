--- conflicted
+++ resolved
@@ -1,10 +1,3 @@
-<<<<<<< HEAD
-ratox (0.2-1~trusty+1) trusty; urgency=medium
-
-  * Building for Trusty
-
- -- Kill Your TV <killyourtv@i2pmail.org>  Sun, 07 Dec 2014 23:38:19 +0000
-=======
 ratox (0.2.1-1) unstable; urgency=medium
 
   [ FRIGN ]
@@ -55,7 +48,12 @@
   * New release
 
  -- Kill Your TV <killyourtv@i2pmail.org>  Mon, 09 Feb 2015 18:30:16 +0000
->>>>>>> 6615307c
+
+ratox (0.2-1~trusty+1) trusty; urgency=medium
+
+  * Building for Trusty
+
+ -- Kill Your TV <killyourtv@i2pmail.org>  Sun, 07 Dec 2014 23:38:19 +0000
 
 ratox (0.2-1) unstable; urgency=medium
 
