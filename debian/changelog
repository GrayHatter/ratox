<<<<<<< HEAD
ratox (0.1+20141008.1~git8262564-1ubuntu1) trusty; urgency=medium

  * Upload to PPA

 -- Kill Your TV <killyourtv@i2pmail.org>  Wed, 08 Oct 2014 00:35:07 +0000
=======
ratox (0.1+20141008.3~gitaaffdbe-1) unstable; urgency=medium

  [ FRIGN ]
  * Check outfiles if they are still open

  [ sin ]
  * Fix file-transfers
  * Do a toxav_hangup() like we do elsewhere
  * Don't close a random fd
  * Style fix

  [ Kill Your TV ]
  * New upstream git snapshot

 -- Kill Your TV <killyourtv@i2pmail.org>  Wed, 08 Oct 2014 20:30:49 +0000

ratox (0.1+20141008.2~gitddd4618-2) unstable; urgency=medium

  * Re-add raspberrypi patch, -lrt didn't last long upstream :)

 -- Kill Your TV <killyourtv@i2pmail.org>  Wed, 08 Oct 2014 15:30:55 +0000

ratox (0.1+20141008.2~gitddd4618-1) unstable; urgency=medium

  [ sin ]
  * Add manpage
  * Rework state management for audio calls
  * Manpage update
  * Add -lrt to LDFLAGS
  * Check if the call id is valid before cancelling it
  * Update README

  [ Kill Your TV ]
  * drop raspberrypi and kfreebsd patches as they were applied upstream
  * New upstream git snapshot

 -- Kill Your TV <killyourtv@i2pmail.org>  Wed, 08 Oct 2014 14:44:40 +0000

ratox (0.1+20141008.1~git8262564-2) unstable; urgency=medium

  * Patch to fix compilation in Debian kFreeBSD

 -- Kill Your TV <killyourtv@i2pmail.org>  Wed, 08 Oct 2014 12:31:05 +0000
>>>>>>> 4709679b

ratox (0.1+20141008.1~git8262564-1) unstable; urgency=medium

  [ sin ]
  * Remove debug printf()
  * Release call resources with toxav_kill_transmission()
  * Update TODO
  * Increase ringing delay
  * Implement peer timeout
  * A bit more consistent output message

  [ Kill Your TV ]
  * New upstream git snapshot

 -- Kill Your TV <killyourtv@i2pmail.org>  Wed, 08 Oct 2014 00:32:54 +0000

ratox (0.1+20141007.4~git1bee446-1) unstable; urgency=medium

  [ FRIGN ]
  * Refactor user-state-logic

  [ sin ]
  * Simplify user state tracking

  [ Kill Your TV ]
  * New upstream git snapshot

 -- Kill Your TV <killyourtv@i2pmail.org>  Tue, 07 Oct 2014 18:53:22 +0000

ratox (0.1+20141007.3~git7cda83c-1) unstable; urgency=medium

  [ sin ]
  * Add support for changing the user state and reporting friend's user state
  * Correctly inform external scripts of an invalid user state
  * Rename ustatus to ustate

  [ Kill Your TV ]
  * New upstream git snapshot

 -- Kill Your TV <killyourtv@i2pmail.org>  Tue, 07 Oct 2014 18:52:56 +0000

ratox (0.1+20141007.2~gitc81b37e-1) unstable; urgency=medium

  [ sin ]
  * Allocate enough memory to allow copying all the friends

  [ Kill Your TV ]
  * New upstream git snapshot

 -- Kill Your TV <killyourtv@i2pmail.org>  Tue, 07 Oct 2014 01:15:33 +0000

ratox (0.1+20141007.1~git4292294-1) unstable; urgency=medium

  [ sin ]
  * Reset fd offset when writing out
  * Fix possible stack corruption when parsing friend IDs
  * Send the actual message when initiating the friend request
  * Revert accidental modification to config.mk

  [ Kill Your TV ]
  * New upstream git snapshot

 -- Kill Your TV <killyourtv@i2pmail.org>  Tue, 07 Oct 2014 01:02:12 +0000

ratox (0.1+20141006.1-1) unstable; urgency=medium

  [ sin ]
  * Allow to attach aplay after we've initiated a call
  * Re-order function decls
  * Reset state after hangup
  * Nuke leading space

  [ Kill Your TV ]
  * New upstream git snapshot (3b18dd1)

 -- Kill Your TV <killyourtv@i2pmail.org>  Mon, 06 Oct 2014 20:09:45 +0000

ratox (0.1+20141005.1-2) unstable; urgency=medium

  * Fix compilation on raspberrypi

 -- Kill Your TV <killyourtv@i2pmail.org>  Mon, 06 Oct 2014 01:18:35 +0000

ratox (0.1+20141005.1-1ubuntu1) trusty; urgency=medium

  * Upload to PPA

 -- Kill Your TV <killyourtv@i2pmail.org>  Mon, 06 Oct 2014 01:00:15 +0000

ratox (0.1+20141005.1-1) unstable; urgency=medium

  [ FRIGN ]
  * Add sample-timer for calls

  [ sin ]
  * Style fix

  [ FRIGN ]
  * Fix units (us -> ms)
  * Fix timing issue

  [ sin ]
  * Properly hang up initiating calls
  * Clean up calls on shutdown
  * Allow simultaneous tx/rx call
  * Factor out check for NULL frame

  [ Kill Your TV ]
  * New upstream git snapshot
  * fix typo in manpage
  * update upstream changelog with git2cl

 -- Kill Your TV <killyourtv@i2pmail.org>  Mon, 06 Oct 2014 00:50:38 +0000

ratox (0.1+20141004.1-1) unstable; urgency=medium

  [ sin ]
  * Default to 0666 perms
  * Bring connection delay down to 3s

  [ FRIGN ]
  * Add initial outgoing call-support

  [ sin ]
  * Minor stylistic changes
  * Update README

  [ Kill Your TV ]
  * New upstream git snapshot

 -- Kill Your TV <killyourtv@i2pmail.org>  Sat, 04 Oct 2014 13:02:50 +0000

ratox (0.1+20141003.1-1) unstable; urgency=low

  * Initial release

 -- Kill Your TV <killyourtv@i2pmail.org>  Fri, 03 Oct 2014 20:29:01 +0000<|MERGE_RESOLUTION|>--- conflicted
+++ resolved
@@ -1,10 +1,3 @@
-<<<<<<< HEAD
-ratox (0.1+20141008.1~git8262564-1ubuntu1) trusty; urgency=medium
-
-  * Upload to PPA
-
- -- Kill Your TV <killyourtv@i2pmail.org>  Wed, 08 Oct 2014 00:35:07 +0000
-=======
 ratox (0.1+20141008.3~gitaaffdbe-1) unstable; urgency=medium
 
   [ FRIGN ]
@@ -48,7 +41,6 @@
   * Patch to fix compilation in Debian kFreeBSD
 
  -- Kill Your TV <killyourtv@i2pmail.org>  Wed, 08 Oct 2014 12:31:05 +0000
->>>>>>> 4709679b
 
 ratox (0.1+20141008.1~git8262564-1) unstable; urgency=medium
 
