--- conflicted
+++ resolved
@@ -1,23 +1,21 @@
-<<<<<<< HEAD
+ratox (0.1+20141128.r321-1) unstable; urgency=medium
+
+  [ FRIGN ]
+  * Don't lock up on blocking call_out
+
+  [ sin ]
+  * Fix style
+
+  [ Kill Your TV ]
+  * New upstream git snapshot
+
+ -- Kill Your TV <killyourtv@i2pmail.org>  Fri, 28 Nov 2014 14:00:48 +0000
+
 ratox (0.1+20141126.r319-1~precise+1) precise; urgency=medium
 
   * Backport to Precise
 
  -- Kill Your TV <killyourtv@i2pmail.org>  Thu, 27 Nov 2014 02:47:20 +0000
-=======
-ratox (0.1+20141128.r321-1) unstable; urgency=medium
-
-  [ FRIGN ]
-  * Don't lock up on blocking call_out
-
-  [ sin ]
-  * Fix style
-
-  [ Kill Your TV ]
-  * New upstream git snapshot
-
- -- Kill Your TV <killyourtv@i2pmail.org>  Fri, 28 Nov 2014 14:00:48 +0000
->>>>>>> 508f555b
 
 ratox (0.1+20141126.r319-1) unstable; urgency=medium
 
