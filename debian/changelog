<<<<<<< HEAD
ratox (0.1+20141201.r333-1~deb7u+1) stable; urgency=medium

  * Backport to Wheezy

 -- Kill Your TV <killyourtv@i2pmail.org>  Tue, 02 Dec 2014 00:20:38 +0000
=======
ratox (0.1+20141205.r336-1) unstable; urgency=medium

  [ sin ]
  * Add -E and -e to enable and disable data file encryption
  * Fix wording in manpage
  * Update LICENSE and AUTHORS section in manpage

  [ Kill Your TV ]
  * New upstream git snapshot

 -- Kill Your TV <killyourtv@i2pmail.org>  Sat, 06 Dec 2014 02:48:41 +0000
>>>>>>> d5a5db44

ratox (0.1+20141201.r333-1) unstable; urgency=medium

  [ sin ]
  * Update TODO
  * Save data file on receipt of a deadly signal
  * Do the datasave() as early as possible in shutdown()
  * Increase connection delay to 4 seconds
  * Update manpage
  * Add info about `id' file to manpage
  * Underline references to files
  * Do not handle SIGABRT - let it terminate the process immediately

  [ Kill Your TV ]
  * New upstream git snapshot

 -- Kill Your TV <killyourtv@i2pmail.org>  Tue, 02 Dec 2014 00:06:16 +0000

ratox (0.1+20141130.r325-1) unstable; urgency=medium

  [ sin ]
  * Update list of nodes

  [ Kill Your TV ]

 -- Kill Your TV <killyourtv@i2pmail.org>  Mon, 01 Dec 2014 01:27:07 +0000

ratox (0.1+20141130.r324-1) unstable; urgency=medium

  [ sin ]
  * Update TODO
  * Connect to nodes in a random order to minimize load on any given node

  [ Kill Your TV ]
  * New upstream git snapshot

 -- Kill Your TV <killyourtv@i2pmail.org>  Sun, 30 Nov 2014 19:14:59 +0000

ratox (0.1+20141129.r322-1) unstable; urgency=medium

  [ FRIGN ]
  * Adapt to latest cleanup in API

  [ Kill Your TV ]
  * New upstream git snapshot
  * Bump build-dep on libtoxcoreav-dev

 -- Kill Your TV <killyourtv@i2pmail.org>  Sat, 29 Nov 2014 22:09:39 +0000

ratox (0.1+20141128.r321-1) unstable; urgency=medium

  [ FRIGN ]
  * Don't lock up on blocking call_out

  [ sin ]
  * Fix style

  [ Kill Your TV ]
  * New upstream git snapshot

 -- Kill Your TV <killyourtv@i2pmail.org>  Fri, 28 Nov 2014 14:00:48 +0000

ratox (0.1+20141126.r319-1) unstable; urgency=medium

  [ FRIGN ]
  * Fit ratox to new toxav-API

  [ Kill Your TV ]
  * New upstream git snapshot

 -- Kill Your TV <killyourtv@i2pmail.org>  Thu, 27 Nov 2014 00:27:18 +0000

ratox (0.1+20141101.r318-1) unstable; urgency=medium

  [ FRIGN ]
  * Don't assume mono-audio in defaults

  [ Kill Your TV ]
  * New upstream git snapshot

 -- Kill Your TV <killyourtv@i2pmail.org>  Sat, 01 Nov 2014 16:47:25 +0000

ratox (0.1+20141024.r317-1) unstable; urgency=medium

  [ sin ]
  * Add an examples section in the README
  * Add screencasting example
  * Add double spacing between sections in README
  * Rename .ratox.data to .ratox.tox to comply with STS
  * Use (none, pending, active) instead of (0, 1, 2)

  [ Kill Your TV ]
  * New upstream git snapshot

 -- Kill Your TV <killyourtv@i2pmail.org>  Fri, 24 Oct 2014 15:19:39 +0000

ratox (0.1+20141018.r312-1) unstable; urgency=medium

  [ FRIGN ]
  * Refactor call-state management

  [ sin ]
  * Indentation fixes

  [ FRIGN ]
  * Don't forget to queue call_out while incoming ringing
  * Refactor logic in main-loop for pending calls even more

  [ Kill Your TV ]
  * New upstream git snapshot

 -- Kill Your TV <killyourtv@i2pmail.org>  Sat, 18 Oct 2014 12:03:31 +0000

ratox (0.1+20141016.r308-1) unstable; urgency=medium

  [ FRIGN ]
  * Cleanup

  [ sin ]
  * Remove ugly use of O_DIRECTORY

  [ Kill Your TV ]
  * New git upstream snapshot
  * Stop support of kFreeBSD

 -- Kill Your TV <killyourtv@i2pmail.org>  Fri, 17 Oct 2014 10:32:05 +0000

ratox (0.1+20141013.r306-1) unstable; urgency=medium

  [ FRIGN ]
  * Fortify and optimize file-sending

  [ sin ]
  * Update README
  * Only call toxav_kill_transmission() after toxav_prepare_transmission()
  * Only complain if errno is not EWOULDBLOCK
  * Remember to cool down the transfer for pending buffers as well

  [ Kill Your TV ]
  * New upstream git snapshot

 -- Kill Your TV <killyourtv@i2pmail.org>  Wed, 15 Oct 2014 20:53:25 +0000

ratox (0.1+20141013.r300-1) unstable; urgency=medium

  [ FRIGN ]
  * Change the state-files

  [ Kill Your TV ]
  * New upstream git snapshot

 -- Kill Your TV <killyourtv@i2pmail.org>  Tue, 14 Oct 2014 23:25:53 +0000

ratox (0.1+20141013.r299-1) unstable; urgency=medium

  [ FRIGN ]
  * Fortify error-checks and FSM
  * Only send call-data when Tx transmission is ready

  [ Kill Your TV ]
  * New upstream git snapshot

 -- Kill Your TV <killyourtv@i2pmail.org>  Mon, 13 Oct 2014 21:50:11 +0000

ratox (0.1+20141012.r297-1) unstable; urgency=medium

  [ FRIGN ]
  * Use (void *userdata) in callbacks and drop ringing-callback
  * Further simplify call-start-callbacks
  * Finish cleaning up av-callbacks

  [ Kill Your TV ]
  * New upstream git snapshot

 -- Kill Your TV <killyourtv@i2pmail.org>  Mon, 13 Oct 2014 10:57:57 +0000

ratox (0.1+20141012.r294-1) unstable; urgency=medium

  [ FRIGN ]
  * Add stricter error-checking

  [ sin ]
  * tox_is_data_encrypted() was renamed to tox_is_save_encrypted()
  * We might eventually have logerr() and logwarn()
  * Fix vertical spacing

  [ Kill Your TV ]
  * Drop debian/patches/0005-fix-build-with-new-toxcore.patch, applied upstream
  * New upstream git snapshot

 -- Kill Your TV <killyourtv@i2pmail.org>  Sun, 12 Oct 2014 17:15:18 +0000

ratox (0.1+20141010.r290-2) unstable; urgency=medium

  * Fix build against new libtoxcore

 -- Kill Your TV <killyourtv@i2pmail.org>  Sat, 11 Oct 2014 14:48:26 +0000

ratox (0.1+20141010.r290-1) unstable; urgency=medium

  [ sin ]
  * Don't spin on request/out/<ID> if we echo anything other than '0' or '1'
  * Add link to patch in README for building on OSX

  [ Kill Your TV ]
  * New upstream git snapshot

 -- Kill Your TV <killyourtv@i2pmail.org>  Fri, 10 Oct 2014 23:41:49 +0000

ratox (0.1+20141009.r288-1) unstable; urgency=medium

  [ sin ]
  * Use NSIG instead of _NSIG
  * Add nospam/ to manpage
  * Add kytv to LICENSE for contributing the manpage

  [ Kill Your TV ]
  * New upstream git snapshot

 -- Kill Your TV <killyourtv@i2pmail.org>  Thu, 09 Oct 2014 19:12:35 +0000

ratox (0.1+20141008.4~git6ec82b9-1) unstable; urgency=medium

  [ FRIGN ]
  * Fix request- and friend-management

  [ Kill Your TV ]
  * New git upstream snapshot
  * Bump standards version, no source changes needed

 -- Kill Your TV <killyourtv@i2pmail.org>  Wed, 08 Oct 2014 23:54:24 +0000

ratox (0.1+20141008.3~gitaaffdbe-1) unstable; urgency=medium

  [ FRIGN ]
  * Check outfiles if they are still open

  [ sin ]
  * Fix file-transfers
  * Do a toxav_hangup() like we do elsewhere
  * Don't close a random fd
  * Style fix

  [ Kill Your TV ]
  * New upstream git snapshot

 -- Kill Your TV <killyourtv@i2pmail.org>  Wed, 08 Oct 2014 20:30:49 +0000

ratox (0.1+20141008.2~gitddd4618-2) unstable; urgency=medium

  * Re-add raspberrypi patch, -lrt didn't last long upstream :)

 -- Kill Your TV <killyourtv@i2pmail.org>  Wed, 08 Oct 2014 15:30:55 +0000

ratox (0.1+20141008.2~gitddd4618-1) unstable; urgency=medium

  [ sin ]
  * Add manpage
  * Rework state management for audio calls
  * Manpage update
  * Add -lrt to LDFLAGS
  * Check if the call id is valid before cancelling it
  * Update README

  [ Kill Your TV ]
  * drop raspberrypi and kfreebsd patches as they were applied upstream
  * New upstream git snapshot

 -- Kill Your TV <killyourtv@i2pmail.org>  Wed, 08 Oct 2014 14:44:40 +0000

ratox (0.1+20141008.1~git8262564-2) unstable; urgency=medium

  * Patch to fix compilation in Debian kFreeBSD

 -- Kill Your TV <killyourtv@i2pmail.org>  Wed, 08 Oct 2014 12:31:05 +0000

ratox (0.1+20141008.1~git8262564-1) unstable; urgency=medium

  [ sin ]
  * Remove debug printf()
  * Release call resources with toxav_kill_transmission()
  * Update TODO
  * Increase ringing delay
  * Implement peer timeout
  * A bit more consistent output message

  [ Kill Your TV ]
  * New upstream git snapshot

 -- Kill Your TV <killyourtv@i2pmail.org>  Wed, 08 Oct 2014 00:32:54 +0000

ratox (0.1+20141007.4~git1bee446-1) unstable; urgency=medium

  [ FRIGN ]
  * Refactor user-state-logic

  [ sin ]
  * Simplify user state tracking

  [ Kill Your TV ]
  * New upstream git snapshot

 -- Kill Your TV <killyourtv@i2pmail.org>  Tue, 07 Oct 2014 18:53:22 +0000

ratox (0.1+20141007.3~git7cda83c-1) unstable; urgency=medium

  [ sin ]
  * Add support for changing the user state and reporting friend's user state
  * Correctly inform external scripts of an invalid user state
  * Rename ustatus to ustate

  [ Kill Your TV ]
  * New upstream git snapshot

 -- Kill Your TV <killyourtv@i2pmail.org>  Tue, 07 Oct 2014 18:52:56 +0000

ratox (0.1+20141007.2~gitc81b37e-1) unstable; urgency=medium

  [ sin ]
  * Allocate enough memory to allow copying all the friends

  [ Kill Your TV ]
  * New upstream git snapshot

 -- Kill Your TV <killyourtv@i2pmail.org>  Tue, 07 Oct 2014 01:15:33 +0000

ratox (0.1+20141007.1~git4292294-1) unstable; urgency=medium

  [ sin ]
  * Reset fd offset when writing out
  * Fix possible stack corruption when parsing friend IDs
  * Send the actual message when initiating the friend request
  * Revert accidental modification to config.mk

  [ Kill Your TV ]
  * New upstream git snapshot

 -- Kill Your TV <killyourtv@i2pmail.org>  Tue, 07 Oct 2014 01:02:12 +0000

ratox (0.1+20141006.1-1) unstable; urgency=medium

  [ sin ]
  * Allow to attach aplay after we've initiated a call
  * Re-order function decls
  * Reset state after hangup
  * Nuke leading space

  [ Kill Your TV ]
  * New upstream git snapshot (3b18dd1)

 -- Kill Your TV <killyourtv@i2pmail.org>  Mon, 06 Oct 2014 20:09:45 +0000

ratox (0.1+20141005.1-2) unstable; urgency=medium

  * Fix compilation on raspberrypi

 -- Kill Your TV <killyourtv@i2pmail.org>  Mon, 06 Oct 2014 01:18:35 +0000

ratox (0.1+20141005.1-1) unstable; urgency=medium

  [ FRIGN ]
  * Add sample-timer for calls

  [ sin ]
  * Style fix

  [ FRIGN ]
  * Fix units (us -> ms)
  * Fix timing issue

  [ sin ]
  * Properly hang up initiating calls
  * Clean up calls on shutdown
  * Allow simultaneous tx/rx call
  * Factor out check for NULL frame

  [ Kill Your TV ]
  * New upstream git snapshot
  * fix typo in manpage
  * update upstream changelog with git2cl

 -- Kill Your TV <killyourtv@i2pmail.org>  Mon, 06 Oct 2014 00:50:38 +0000

ratox (0.1+20141004.1-1) unstable; urgency=medium

  [ sin ]
  * Default to 0666 perms
  * Bring connection delay down to 3s

  [ FRIGN ]
  * Add initial outgoing call-support

  [ sin ]
  * Minor stylistic changes
  * Update README

  [ Kill Your TV ]
  * New upstream git snapshot

 -- Kill Your TV <killyourtv@i2pmail.org>  Sat, 04 Oct 2014 13:02:50 +0000

ratox (0.1+20141003.1-1) unstable; urgency=low

  * Initial release

 -- Kill Your TV <killyourtv@i2pmail.org>  Fri, 03 Oct 2014 20:29:01 +0000<|MERGE_RESOLUTION|>--- conflicted
+++ resolved
@@ -1,10 +1,3 @@
-<<<<<<< HEAD
-ratox (0.1+20141201.r333-1~deb7u+1) stable; urgency=medium
-
-  * Backport to Wheezy
-
- -- Kill Your TV <killyourtv@i2pmail.org>  Tue, 02 Dec 2014 00:20:38 +0000
-=======
 ratox (0.1+20141205.r336-1) unstable; urgency=medium
 
   [ sin ]
@@ -16,7 +9,12 @@
   * New upstream git snapshot
 
  -- Kill Your TV <killyourtv@i2pmail.org>  Sat, 06 Dec 2014 02:48:41 +0000
->>>>>>> d5a5db44
+
+ratox (0.1+20141201.r333-1~deb7u+1) stable; urgency=medium
+
+  * Backport to Wheezy
+
+ -- Kill Your TV <killyourtv@i2pmail.org>  Tue, 02 Dec 2014 00:20:38 +0000
 
 ratox (0.1+20141201.r333-1) unstable; urgency=medium
 
