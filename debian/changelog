<<<<<<< HEAD
ratox (0.1+20141008.2~gitddd4618-2~deb7u+1) stable; urgency=medium

  * Backport to Wheezy

 -- Kill Your TV <killyourtv@i2pmail.org>  Wed, 08 Oct 2014 15:33:09 +0000
=======
ratox (0.1+20141008.3~gitaaffdbe-1) unstable; urgency=medium

  [ FRIGN ]
  * Check outfiles if they are still open

  [ sin ]
  * Fix file-transfers
  * Do a toxav_hangup() like we do elsewhere
  * Don't close a random fd
  * Style fix

  [ Kill Your TV ]
  * New upstream git snapshot

 -- Kill Your TV <killyourtv@i2pmail.org>  Wed, 08 Oct 2014 20:30:49 +0000
>>>>>>> 4709679b

ratox (0.1+20141008.2~gitddd4618-2) unstable; urgency=medium

  * Re-add raspberrypi patch, -lrt didn't last long upstream :)

 -- Kill Your TV <killyourtv@i2pmail.org>  Wed, 08 Oct 2014 15:30:55 +0000

ratox (0.1+20141008.2~gitddd4618-1) unstable; urgency=medium

  [ sin ]
  * Add manpage
  * Rework state management for audio calls
  * Manpage update
  * Add -lrt to LDFLAGS
  * Check if the call id is valid before cancelling it
  * Update README

  [ Kill Your TV ]
  * drop raspberrypi and kfreebsd patches as they were applied upstream
  * New upstream git snapshot

 -- Kill Your TV <killyourtv@i2pmail.org>  Wed, 08 Oct 2014 14:44:40 +0000

ratox (0.1+20141008.1~git8262564-2) unstable; urgency=medium

  * Patch to fix compilation in Debian kFreeBSD

 -- Kill Your TV <killyourtv@i2pmail.org>  Wed, 08 Oct 2014 12:31:05 +0000

ratox (0.1+20141008.1~git8262564-1) unstable; urgency=medium

  [ sin ]
  * Remove debug printf()
  * Release call resources with toxav_kill_transmission()
  * Update TODO
  * Increase ringing delay
  * Implement peer timeout
  * A bit more consistent output message

  [ Kill Your TV ]
  * New upstream git snapshot

 -- Kill Your TV <killyourtv@i2pmail.org>  Wed, 08 Oct 2014 00:32:54 +0000

ratox (0.1+20141007.4~git1bee446-1) unstable; urgency=medium

  [ FRIGN ]
  * Refactor user-state-logic

  [ sin ]
  * Simplify user state tracking

  [ Kill Your TV ]
  * New upstream git snapshot

 -- Kill Your TV <killyourtv@i2pmail.org>  Tue, 07 Oct 2014 18:53:22 +0000

ratox (0.1+20141007.3~git7cda83c-1) unstable; urgency=medium

  [ sin ]
  * Add support for changing the user state and reporting friend's user state
  * Correctly inform external scripts of an invalid user state
  * Rename ustatus to ustate

  [ Kill Your TV ]
  * New upstream git snapshot

 -- Kill Your TV <killyourtv@i2pmail.org>  Tue, 07 Oct 2014 18:52:56 +0000

ratox (0.1+20141007.2~gitc81b37e-1) unstable; urgency=medium

  [ sin ]
  * Allocate enough memory to allow copying all the friends

  [ Kill Your TV ]
  * New upstream git snapshot

 -- Kill Your TV <killyourtv@i2pmail.org>  Tue, 07 Oct 2014 01:15:33 +0000

ratox (0.1+20141007.1~git4292294-1) unstable; urgency=medium

  [ sin ]
  * Reset fd offset when writing out
  * Fix possible stack corruption when parsing friend IDs
  * Send the actual message when initiating the friend request
  * Revert accidental modification to config.mk

  [ Kill Your TV ]
  * New upstream git snapshot

 -- Kill Your TV <killyourtv@i2pmail.org>  Tue, 07 Oct 2014 01:02:12 +0000

ratox (0.1+20141006.1-1) unstable; urgency=medium

  [ sin ]
  * Allow to attach aplay after we've initiated a call
  * Re-order function decls
  * Reset state after hangup
  * Nuke leading space

  [ Kill Your TV ]
  * New upstream git snapshot (3b18dd1)

 -- Kill Your TV <killyourtv@i2pmail.org>  Mon, 06 Oct 2014 20:09:45 +0000

ratox (0.1+20141005.1-2) unstable; urgency=medium

  * Fix compilation on raspberrypi

 -- Kill Your TV <killyourtv@i2pmail.org>  Mon, 06 Oct 2014 01:18:35 +0000

ratox (0.1+20141005.1-1) unstable; urgency=medium

  [ FRIGN ]
  * Add sample-timer for calls

  [ sin ]
  * Style fix

  [ FRIGN ]
  * Fix units (us -> ms)
  * Fix timing issue

  [ sin ]
  * Properly hang up initiating calls
  * Clean up calls on shutdown
  * Allow simultaneous tx/rx call
  * Factor out check for NULL frame

  [ Kill Your TV ]
  * New upstream git snapshot
  * fix typo in manpage
  * update upstream changelog with git2cl

 -- Kill Your TV <killyourtv@i2pmail.org>  Mon, 06 Oct 2014 00:50:38 +0000

ratox (0.1+20141004.1-1~deb7u+1) stable; urgency=medium

  * Backport to Wheezy

 -- Kill Your TV <killyourtv@i2pmail.org>  Sat, 04 Oct 2014 13:24:47 +0000

ratox (0.1+20141004.1-1) unstable; urgency=medium

  [ sin ]
  * Default to 0666 perms
  * Bring connection delay down to 3s

  [ FRIGN ]
  * Add initial outgoing call-support

  [ sin ]
  * Minor stylistic changes
  * Update README

  [ Kill Your TV ]
  * New upstream git snapshot

 -- Kill Your TV <killyourtv@i2pmail.org>  Sat, 04 Oct 2014 13:02:50 +0000

ratox (0.1+20141003.1-1) unstable; urgency=low

  * Initial release

 -- Kill Your TV <killyourtv@i2pmail.org>  Fri, 03 Oct 2014 20:29:01 +0000<|MERGE_RESOLUTION|>--- conflicted
+++ resolved
@@ -1,10 +1,3 @@
-<<<<<<< HEAD
-ratox (0.1+20141008.2~gitddd4618-2~deb7u+1) stable; urgency=medium
-
-  * Backport to Wheezy
-
- -- Kill Your TV <killyourtv@i2pmail.org>  Wed, 08 Oct 2014 15:33:09 +0000
-=======
 ratox (0.1+20141008.3~gitaaffdbe-1) unstable; urgency=medium
 
   [ FRIGN ]
@@ -20,7 +13,12 @@
   * New upstream git snapshot
 
  -- Kill Your TV <killyourtv@i2pmail.org>  Wed, 08 Oct 2014 20:30:49 +0000
->>>>>>> 4709679b
+
+ratox (0.1+20141008.2~gitddd4618-2~deb7u+1) stable; urgency=medium
+
+  * Backport to Wheezy
+
+ -- Kill Your TV <killyourtv@i2pmail.org>  Wed, 08 Oct 2014 15:33:09 +0000
 
 ratox (0.1+20141008.2~gitddd4618-2) unstable; urgency=medium
 
