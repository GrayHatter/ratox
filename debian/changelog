<<<<<<< HEAD
ratox (0.1+20141008.2~gitddd4618-1~deb7u+1) stable; urgency=medium

  * Backport to Wheezy

 -- Kill Your TV <killyourtv@i2pmail.org>  Wed, 08 Oct 2014 15:12:12 +0000
=======
ratox (0.1+20141008.2~gitddd4618-2) unstable; urgency=medium

  * Re-add raspberrypi patch, -lrt didn't last long upstream :)

 -- Kill Your TV <killyourtv@i2pmail.org>  Wed, 08 Oct 2014 15:30:55 +0000
>>>>>>> aa825768

ratox (0.1+20141008.2~gitddd4618-1) unstable; urgency=medium

  [ sin ]
  * Add manpage
  * Rework state management for audio calls
  * Manpage update
  * Add -lrt to LDFLAGS
  * Check if the call id is valid before cancelling it
  * Update README

  [ Kill Your TV ]
  * drop raspberrypi and kfreebsd patches as they were applied upstream
  * New upstream git snapshot

 -- Kill Your TV <killyourtv@i2pmail.org>  Wed, 08 Oct 2014 14:44:40 +0000

ratox (0.1+20141008.1~git8262564-2) unstable; urgency=medium

  * Patch to fix compilation in Debian kFreeBSD

 -- Kill Your TV <killyourtv@i2pmail.org>  Wed, 08 Oct 2014 12:31:05 +0000

ratox (0.1+20141008.1~git8262564-1) unstable; urgency=medium

  [ sin ]
  * Remove debug printf()
  * Release call resources with toxav_kill_transmission()
  * Update TODO
  * Increase ringing delay
  * Implement peer timeout
  * A bit more consistent output message

  [ Kill Your TV ]
  * New upstream git snapshot

 -- Kill Your TV <killyourtv@i2pmail.org>  Wed, 08 Oct 2014 00:32:54 +0000

ratox (0.1+20141007.4~git1bee446-1) unstable; urgency=medium

  [ FRIGN ]
  * Refactor user-state-logic

  [ sin ]
  * Simplify user state tracking

  [ Kill Your TV ]
  * New upstream git snapshot

 -- Kill Your TV <killyourtv@i2pmail.org>  Tue, 07 Oct 2014 18:53:22 +0000

ratox (0.1+20141007.3~git7cda83c-1) unstable; urgency=medium

  [ sin ]
  * Add support for changing the user state and reporting friend's user state
  * Correctly inform external scripts of an invalid user state
  * Rename ustatus to ustate

  [ Kill Your TV ]
  * New upstream git snapshot

 -- Kill Your TV <killyourtv@i2pmail.org>  Tue, 07 Oct 2014 18:52:56 +0000

ratox (0.1+20141007.2~gitc81b37e-1) unstable; urgency=medium

  [ sin ]
  * Allocate enough memory to allow copying all the friends

  [ Kill Your TV ]
  * New upstream git snapshot

 -- Kill Your TV <killyourtv@i2pmail.org>  Tue, 07 Oct 2014 01:15:33 +0000

ratox (0.1+20141007.1~git4292294-1) unstable; urgency=medium

  [ sin ]
  * Reset fd offset when writing out
  * Fix possible stack corruption when parsing friend IDs
  * Send the actual message when initiating the friend request
  * Revert accidental modification to config.mk

  [ Kill Your TV ]
  * New upstream git snapshot

 -- Kill Your TV <killyourtv@i2pmail.org>  Tue, 07 Oct 2014 01:02:12 +0000

ratox (0.1+20141006.1-1) unstable; urgency=medium

  [ sin ]
  * Allow to attach aplay after we've initiated a call
  * Re-order function decls
  * Reset state after hangup
  * Nuke leading space

  [ Kill Your TV ]
  * New upstream git snapshot (3b18dd1)

 -- Kill Your TV <killyourtv@i2pmail.org>  Mon, 06 Oct 2014 20:09:45 +0000

ratox (0.1+20141005.1-2) unstable; urgency=medium

  * Fix compilation on raspberrypi

 -- Kill Your TV <killyourtv@i2pmail.org>  Mon, 06 Oct 2014 01:18:35 +0000

ratox (0.1+20141005.1-1) unstable; urgency=medium

  [ FRIGN ]
  * Add sample-timer for calls

  [ sin ]
  * Style fix

  [ FRIGN ]
  * Fix units (us -> ms)
  * Fix timing issue

  [ sin ]
  * Properly hang up initiating calls
  * Clean up calls on shutdown
  * Allow simultaneous tx/rx call
  * Factor out check for NULL frame

  [ Kill Your TV ]
  * New upstream git snapshot
  * fix typo in manpage
  * update upstream changelog with git2cl

 -- Kill Your TV <killyourtv@i2pmail.org>  Mon, 06 Oct 2014 00:50:38 +0000

ratox (0.1+20141004.1-1~deb7u+1) stable; urgency=medium

  * Backport to Wheezy

 -- Kill Your TV <killyourtv@i2pmail.org>  Sat, 04 Oct 2014 13:24:47 +0000

ratox (0.1+20141004.1-1) unstable; urgency=medium

  [ sin ]
  * Default to 0666 perms
  * Bring connection delay down to 3s

  [ FRIGN ]
  * Add initial outgoing call-support

  [ sin ]
  * Minor stylistic changes
  * Update README

  [ Kill Your TV ]
  * New upstream git snapshot

 -- Kill Your TV <killyourtv@i2pmail.org>  Sat, 04 Oct 2014 13:02:50 +0000

ratox (0.1+20141003.1-1) unstable; urgency=low

  * Initial release

 -- Kill Your TV <killyourtv@i2pmail.org>  Fri, 03 Oct 2014 20:29:01 +0000<|MERGE_RESOLUTION|>--- conflicted
+++ resolved
@@ -1,16 +1,14 @@
-<<<<<<< HEAD
+ratox (0.1+20141008.2~gitddd4618-2) unstable; urgency=medium
+
+  * Re-add raspberrypi patch, -lrt didn't last long upstream :)
+
+ -- Kill Your TV <killyourtv@i2pmail.org>  Wed, 08 Oct 2014 15:30:55 +0000
+
 ratox (0.1+20141008.2~gitddd4618-1~deb7u+1) stable; urgency=medium
 
   * Backport to Wheezy
 
  -- Kill Your TV <killyourtv@i2pmail.org>  Wed, 08 Oct 2014 15:12:12 +0000
-=======
-ratox (0.1+20141008.2~gitddd4618-2) unstable; urgency=medium
-
-  * Re-add raspberrypi patch, -lrt didn't last long upstream :)
-
- -- Kill Your TV <killyourtv@i2pmail.org>  Wed, 08 Oct 2014 15:30:55 +0000
->>>>>>> aa825768
 
 ratox (0.1+20141008.2~gitddd4618-1) unstable; urgency=medium
 
