<<<<<<< HEAD
ratox (0.1+20141128.r321-1~deb7u+1) stable; urgency=medium

  * Backport to Wheezy

 -- Kill Your TV <killyourtv@i2pmail.org>  Fri, 28 Nov 2014 14:59:53 +0000
=======
ratox (0.1+20141130.r324-1) unstable; urgency=medium

  [ sin ]
  * Update TODO
  * Connect to nodes in a random order to minimize load on any given node

  [ Kill Your TV ]
  * New upstream git snapshot

 -- Kill Your TV <killyourtv@i2pmail.org>  Sun, 30 Nov 2014 19:14:59 +0000

ratox (0.1+20141129.r322-1) unstable; urgency=medium

  [ FRIGN ]
  * Adapt to latest cleanup in API

  [ Kill Your TV ]
  * New upstream git snapshot
  * Bump build-dep on libtoxcoreav-dev

 -- Kill Your TV <killyourtv@i2pmail.org>  Sat, 29 Nov 2014 22:09:39 +0000
>>>>>>> d9fe853e

ratox (0.1+20141128.r321-1) unstable; urgency=medium

  [ FRIGN ]
  * Don't lock up on blocking call_out

  [ sin ]
  * Fix style

  [ Kill Your TV ]
  * New upstream git snapshot

 -- Kill Your TV <killyourtv@i2pmail.org>  Fri, 28 Nov 2014 14:00:48 +0000

ratox (0.1+20141126.r319-1~deb7u+1) stable; urgency=medium

  * Backport to wheezy

 -- Kill Your TV <killyourtv@i2pmail.org>  Thu, 27 Nov 2014 01:43:04 +0000

ratox (0.1+20141126.r319-1) unstable; urgency=medium

  [ FRIGN ]
  * Fit ratox to new toxav-API

  [ Kill Your TV ]
  * New upstream git snapshot

 -- Kill Your TV <killyourtv@i2pmail.org>  Thu, 27 Nov 2014 00:27:18 +0000

ratox (0.1+20141101.r318-1) unstable; urgency=medium

  [ FRIGN ]
  * Don't assume mono-audio in defaults

  [ Kill Your TV ]
  * New upstream git snapshot

 -- Kill Your TV <killyourtv@i2pmail.org>  Sat, 01 Nov 2014 16:47:25 +0000

ratox (0.1+20141024.r317-1) unstable; urgency=medium

  [ sin ]
  * Add an examples section in the README
  * Add screencasting example
  * Add double spacing between sections in README
  * Rename .ratox.data to .ratox.tox to comply with STS
  * Use (none, pending, active) instead of (0, 1, 2)

  [ Kill Your TV ]
  * New upstream git snapshot

 -- Kill Your TV <killyourtv@i2pmail.org>  Fri, 24 Oct 2014 15:19:39 +0000

ratox (0.1+20141018.r312-1) unstable; urgency=medium

  [ FRIGN ]
  * Refactor call-state management

  [ sin ]
  * Indentation fixes

  [ FRIGN ]
  * Don't forget to queue call_out while incoming ringing
  * Refactor logic in main-loop for pending calls even more

  [ Kill Your TV ]
  * New upstream git snapshot

 -- Kill Your TV <killyourtv@i2pmail.org>  Sat, 18 Oct 2014 12:03:31 +0000

ratox (0.1+20141016.r308-1) unstable; urgency=medium

  [ FRIGN ]
  * Cleanup

  [ sin ]
  * Remove ugly use of O_DIRECTORY

  [ Kill Your TV ]
  * New git upstream snapshot
  * Stop support of kFreeBSD

 -- Kill Your TV <killyourtv@i2pmail.org>  Fri, 17 Oct 2014 10:32:05 +0000

ratox (0.1+20141013.r306-1) unstable; urgency=medium

  [ FRIGN ]
  * Fortify and optimize file-sending

  [ sin ]
  * Update README
  * Only call toxav_kill_transmission() after toxav_prepare_transmission()
  * Only complain if errno is not EWOULDBLOCK
  * Remember to cool down the transfer for pending buffers as well

  [ Kill Your TV ]
  * New upstream git snapshot

 -- Kill Your TV <killyourtv@i2pmail.org>  Wed, 15 Oct 2014 20:53:25 +0000

ratox (0.1+20141013.r300-1) unstable; urgency=medium

  [ FRIGN ]
  * Change the state-files

  [ Kill Your TV ]
  * New upstream git snapshot

 -- Kill Your TV <killyourtv@i2pmail.org>  Tue, 14 Oct 2014 23:25:53 +0000

ratox (0.1+20141013.r299-1) unstable; urgency=medium

  [ FRIGN ]
  * Fortify error-checks and FSM
  * Only send call-data when Tx transmission is ready

  [ Kill Your TV ]
  * New upstream git snapshot

 -- Kill Your TV <killyourtv@i2pmail.org>  Mon, 13 Oct 2014 21:50:11 +0000

ratox (0.1+20141012.r297-1) unstable; urgency=medium

  [ FRIGN ]
  * Use (void *userdata) in callbacks and drop ringing-callback
  * Further simplify call-start-callbacks
  * Finish cleaning up av-callbacks

  [ Kill Your TV ]
  * New upstream git snapshot

 -- Kill Your TV <killyourtv@i2pmail.org>  Mon, 13 Oct 2014 10:57:57 +0000

ratox (0.1+20141012.r294-1) unstable; urgency=medium

  [ FRIGN ]
  * Add stricter error-checking

  [ sin ]
  * tox_is_data_encrypted() was renamed to tox_is_save_encrypted()
  * We might eventually have logerr() and logwarn()
  * Fix vertical spacing

  [ Kill Your TV ]
  * Drop debian/patches/0005-fix-build-with-new-toxcore.patch, applied upstream
  * New upstream git snapshot

 -- Kill Your TV <killyourtv@i2pmail.org>  Sun, 12 Oct 2014 17:15:18 +0000

ratox (0.1+20141010.r290-2) unstable; urgency=medium

  * Fix build against new libtoxcore

 -- Kill Your TV <killyourtv@i2pmail.org>  Sat, 11 Oct 2014 14:48:26 +0000

ratox (0.1+20141010.r290-1) unstable; urgency=medium

  [ sin ]
  * Don't spin on request/out/<ID> if we echo anything other than '0' or '1'
  * Add link to patch in README for building on OSX

  [ Kill Your TV ]
  * New upstream git snapshot

 -- Kill Your TV <killyourtv@i2pmail.org>  Fri, 10 Oct 2014 23:41:49 +0000

ratox (0.1+20141009.r288-1) unstable; urgency=medium

  [ sin ]
  * Use NSIG instead of _NSIG
  * Add nospam/ to manpage
  * Add kytv to LICENSE for contributing the manpage

  [ Kill Your TV ]
  * New upstream git snapshot

 -- Kill Your TV <killyourtv@i2pmail.org>  Thu, 09 Oct 2014 19:12:35 +0000

ratox (0.1+20141008.4~git6ec82b9-1) unstable; urgency=medium

  [ FRIGN ]
  * Fix request- and friend-management

  [ Kill Your TV ]
  * New git upstream snapshot
  * Bump standards version, no source changes needed

 -- Kill Your TV <killyourtv@i2pmail.org>  Wed, 08 Oct 2014 23:54:24 +0000

ratox (0.1+20141008.3~gitaaffdbe-1) unstable; urgency=medium

  [ FRIGN ]
  * Check outfiles if they are still open

  [ sin ]
  * Fix file-transfers
  * Do a toxav_hangup() like we do elsewhere
  * Don't close a random fd
  * Style fix

  [ Kill Your TV ]
  * New upstream git snapshot

 -- Kill Your TV <killyourtv@i2pmail.org>  Wed, 08 Oct 2014 20:30:49 +0000

ratox (0.1+20141008.2~gitddd4618-2) unstable; urgency=medium

  * Re-add raspberrypi patch, -lrt didn't last long upstream :)

 -- Kill Your TV <killyourtv@i2pmail.org>  Wed, 08 Oct 2014 15:30:55 +0000

ratox (0.1+20141008.2~gitddd4618-1) unstable; urgency=medium

  [ sin ]
  * Add manpage
  * Rework state management for audio calls
  * Manpage update
  * Add -lrt to LDFLAGS
  * Check if the call id is valid before cancelling it
  * Update README

  [ Kill Your TV ]
  * drop raspberrypi and kfreebsd patches as they were applied upstream
  * New upstream git snapshot

 -- Kill Your TV <killyourtv@i2pmail.org>  Wed, 08 Oct 2014 14:44:40 +0000

ratox (0.1+20141008.1~git8262564-2) unstable; urgency=medium

  * Patch to fix compilation in Debian kFreeBSD

 -- Kill Your TV <killyourtv@i2pmail.org>  Wed, 08 Oct 2014 12:31:05 +0000

ratox (0.1+20141008.1~git8262564-1) unstable; urgency=medium

  [ sin ]
  * Remove debug printf()
  * Release call resources with toxav_kill_transmission()
  * Update TODO
  * Increase ringing delay
  * Implement peer timeout
  * A bit more consistent output message

  [ Kill Your TV ]
  * New upstream git snapshot

 -- Kill Your TV <killyourtv@i2pmail.org>  Wed, 08 Oct 2014 00:32:54 +0000

ratox (0.1+20141007.4~git1bee446-1) unstable; urgency=medium

  [ FRIGN ]
  * Refactor user-state-logic

  [ sin ]
  * Simplify user state tracking

  [ Kill Your TV ]
  * New upstream git snapshot

 -- Kill Your TV <killyourtv@i2pmail.org>  Tue, 07 Oct 2014 18:53:22 +0000

ratox (0.1+20141007.3~git7cda83c-1) unstable; urgency=medium

  [ sin ]
  * Add support for changing the user state and reporting friend's user state
  * Correctly inform external scripts of an invalid user state
  * Rename ustatus to ustate

  [ Kill Your TV ]
  * New upstream git snapshot

 -- Kill Your TV <killyourtv@i2pmail.org>  Tue, 07 Oct 2014 18:52:56 +0000

ratox (0.1+20141007.2~gitc81b37e-1) unstable; urgency=medium

  [ sin ]
  * Allocate enough memory to allow copying all the friends

  [ Kill Your TV ]
  * New upstream git snapshot

 -- Kill Your TV <killyourtv@i2pmail.org>  Tue, 07 Oct 2014 01:15:33 +0000

ratox (0.1+20141007.1~git4292294-1) unstable; urgency=medium

  [ sin ]
  * Reset fd offset when writing out
  * Fix possible stack corruption when parsing friend IDs
  * Send the actual message when initiating the friend request
  * Revert accidental modification to config.mk

  [ Kill Your TV ]
  * New upstream git snapshot

 -- Kill Your TV <killyourtv@i2pmail.org>  Tue, 07 Oct 2014 01:02:12 +0000

ratox (0.1+20141006.1-1) unstable; urgency=medium

  [ sin ]
  * Allow to attach aplay after we've initiated a call
  * Re-order function decls
  * Reset state after hangup
  * Nuke leading space

  [ Kill Your TV ]
  * New upstream git snapshot (3b18dd1)

 -- Kill Your TV <killyourtv@i2pmail.org>  Mon, 06 Oct 2014 20:09:45 +0000

ratox (0.1+20141005.1-2) unstable; urgency=medium

  * Fix compilation on raspberrypi

 -- Kill Your TV <killyourtv@i2pmail.org>  Mon, 06 Oct 2014 01:18:35 +0000

ratox (0.1+20141005.1-1) unstable; urgency=medium

  [ FRIGN ]
  * Add sample-timer for calls

  [ sin ]
  * Style fix

  [ FRIGN ]
  * Fix units (us -> ms)
  * Fix timing issue

  [ sin ]
  * Properly hang up initiating calls
  * Clean up calls on shutdown
  * Allow simultaneous tx/rx call
  * Factor out check for NULL frame

  [ Kill Your TV ]
  * New upstream git snapshot
  * fix typo in manpage
  * update upstream changelog with git2cl

 -- Kill Your TV <killyourtv@i2pmail.org>  Mon, 06 Oct 2014 00:50:38 +0000

ratox (0.1+20141004.1-1) unstable; urgency=medium

  [ sin ]
  * Default to 0666 perms
  * Bring connection delay down to 3s

  [ FRIGN ]
  * Add initial outgoing call-support

  [ sin ]
  * Minor stylistic changes
  * Update README

  [ Kill Your TV ]
  * New upstream git snapshot

 -- Kill Your TV <killyourtv@i2pmail.org>  Sat, 04 Oct 2014 13:02:50 +0000

ratox (0.1+20141003.1-1) unstable; urgency=low

  * Initial release

 -- Kill Your TV <killyourtv@i2pmail.org>  Fri, 03 Oct 2014 20:29:01 +0000<|MERGE_RESOLUTION|>--- conflicted
+++ resolved
@@ -1,10 +1,3 @@
-<<<<<<< HEAD
-ratox (0.1+20141128.r321-1~deb7u+1) stable; urgency=medium
-
-  * Backport to Wheezy
-
- -- Kill Your TV <killyourtv@i2pmail.org>  Fri, 28 Nov 2014 14:59:53 +0000
-=======
 ratox (0.1+20141130.r324-1) unstable; urgency=medium
 
   [ sin ]
@@ -26,7 +19,12 @@
   * Bump build-dep on libtoxcoreav-dev
 
  -- Kill Your TV <killyourtv@i2pmail.org>  Sat, 29 Nov 2014 22:09:39 +0000
->>>>>>> d9fe853e
+
+ratox (0.1+20141128.r321-1~deb7u+1) stable; urgency=medium
+
+  * Backport to Wheezy
+
+ -- Kill Your TV <killyourtv@i2pmail.org>  Fri, 28 Nov 2014 14:59:53 +0000
 
 ratox (0.1+20141128.r321-1) unstable; urgency=medium
 
