<<<<<<< HEAD
ratox (0.1+20141024.r317-1ubuntu1) trusty; urgency=medium

  * Building for Trusty

 -- Kill Your TV <killyourtv@i2pmail.org>  Fri, 24 Oct 2014 19:58:02 +0000
=======
ratox (0.1+20141126.r319-1) unstable; urgency=medium

  [ FRIGN ]
  * Fit ratox to new toxav-API

  [ Kill Your TV ]
  * New upstream git snapshot

 -- Kill Your TV <killyourtv@i2pmail.org>  Thu, 27 Nov 2014 00:27:18 +0000

ratox (0.1+20141101.r318-1) unstable; urgency=medium

  [ FRIGN ]
  * Don't assume mono-audio in defaults

  [ Kill Your TV ]
  * New upstream git snapshot

 -- Kill Your TV <killyourtv@i2pmail.org>  Sat, 01 Nov 2014 16:47:25 +0000
>>>>>>> cfc542a1

ratox (0.1+20141024.r317-1) unstable; urgency=medium

  [ sin ]
  * Add an examples section in the README
  * Add screencasting example
  * Add double spacing between sections in README
  * Rename .ratox.data to .ratox.tox to comply with STS
  * Use (none, pending, active) instead of (0, 1, 2)

  [ Kill Your TV ]
  * New upstream git snapshot

 -- Kill Your TV <killyourtv@i2pmail.org>  Fri, 24 Oct 2014 15:19:39 +0000

ratox (0.1+20141018.r312-1) unstable; urgency=medium

  [ FRIGN ]
  * Refactor call-state management

  [ sin ]
  * Indentation fixes

  [ FRIGN ]
  * Don't forget to queue call_out while incoming ringing
  * Refactor logic in main-loop for pending calls even more

  [ Kill Your TV ]
  * New upstream git snapshot

 -- Kill Your TV <killyourtv@i2pmail.org>  Sat, 18 Oct 2014 12:03:31 +0000

ratox (0.1+20141016.r308-1) unstable; urgency=medium

  [ FRIGN ]
  * Cleanup

  [ sin ]
  * Remove ugly use of O_DIRECTORY

  [ Kill Your TV ]
  * New git upstream snapshot
  * Stop support of kFreeBSD

 -- Kill Your TV <killyourtv@i2pmail.org>  Fri, 17 Oct 2014 10:32:05 +0000

ratox (0.1+20141013.r306-1) unstable; urgency=medium

  [ FRIGN ]
  * Fortify and optimize file-sending

  [ sin ]
  * Update README
  * Only call toxav_kill_transmission() after toxav_prepare_transmission()
  * Only complain if errno is not EWOULDBLOCK
  * Remember to cool down the transfer for pending buffers as well

  [ Kill Your TV ]
  * New upstream git snapshot

 -- Kill Your TV <killyourtv@i2pmail.org>  Wed, 15 Oct 2014 20:53:25 +0000

ratox (0.1+20141013.r300-1) unstable; urgency=medium

  [ FRIGN ]
  * Change the state-files

  [ Kill Your TV ]
  * New upstream git snapshot

 -- Kill Your TV <killyourtv@i2pmail.org>  Tue, 14 Oct 2014 23:25:53 +0000

ratox (0.1+20141013.r299-1) unstable; urgency=medium

  [ FRIGN ]
  * Fortify error-checks and FSM
  * Only send call-data when Tx transmission is ready

  [ Kill Your TV ]
  * New upstream git snapshot

 -- Kill Your TV <killyourtv@i2pmail.org>  Mon, 13 Oct 2014 21:50:11 +0000

ratox (0.1+20141012.r297-1) unstable; urgency=medium

  [ FRIGN ]
  * Use (void *userdata) in callbacks and drop ringing-callback
  * Further simplify call-start-callbacks
  * Finish cleaning up av-callbacks

  [ Kill Your TV ]
  * New upstream git snapshot

 -- Kill Your TV <killyourtv@i2pmail.org>  Mon, 13 Oct 2014 10:57:57 +0000

ratox (0.1+20141012.r294-1) unstable; urgency=medium

  [ FRIGN ]
  * Add stricter error-checking

  [ sin ]
  * tox_is_data_encrypted() was renamed to tox_is_save_encrypted()
  * We might eventually have logerr() and logwarn()
  * Fix vertical spacing

  [ Kill Your TV ]
  * Drop debian/patches/0005-fix-build-with-new-toxcore.patch, applied upstream
  * New upstream git snapshot

 -- Kill Your TV <killyourtv@i2pmail.org>  Sun, 12 Oct 2014 17:15:18 +0000

ratox (0.1+20141010.r290-2) unstable; urgency=medium

  * Fix build against new libtoxcore

 -- Kill Your TV <killyourtv@i2pmail.org>  Sat, 11 Oct 2014 14:48:26 +0000

ratox (0.1+20141010.r290-1) unstable; urgency=medium

  [ sin ]
  * Don't spin on request/out/<ID> if we echo anything other than '0' or '1'
  * Add link to patch in README for building on OSX

  [ Kill Your TV ]
  * New upstream git snapshot

 -- Kill Your TV <killyourtv@i2pmail.org>  Fri, 10 Oct 2014 23:41:49 +0000

ratox (0.1+20141009.r288-1) unstable; urgency=medium

  [ sin ]
  * Use NSIG instead of _NSIG
  * Add nospam/ to manpage
  * Add kytv to LICENSE for contributing the manpage

  [ Kill Your TV ]
  * New upstream git snapshot

 -- Kill Your TV <killyourtv@i2pmail.org>  Thu, 09 Oct 2014 19:12:35 +0000

ratox (0.1+20141008.4~git6ec82b9-1) unstable; urgency=medium

  [ FRIGN ]
  * Fix request- and friend-management

  [ Kill Your TV ]
  * New git upstream snapshot
  * Bump standards version, no source changes needed

 -- Kill Your TV <killyourtv@i2pmail.org>  Wed, 08 Oct 2014 23:54:24 +0000

ratox (0.1+20141008.3~gitaaffdbe-1) unstable; urgency=medium

  [ FRIGN ]
  * Check outfiles if they are still open

  [ sin ]
  * Fix file-transfers
  * Do a toxav_hangup() like we do elsewhere
  * Don't close a random fd
  * Style fix

  [ Kill Your TV ]
  * New upstream git snapshot

 -- Kill Your TV <killyourtv@i2pmail.org>  Wed, 08 Oct 2014 20:30:49 +0000

ratox (0.1+20141008.2~gitddd4618-2) unstable; urgency=medium

  * Re-add raspberrypi patch, -lrt didn't last long upstream :)

 -- Kill Your TV <killyourtv@i2pmail.org>  Wed, 08 Oct 2014 15:30:55 +0000

ratox (0.1+20141008.2~gitddd4618-1) unstable; urgency=medium

  [ sin ]
  * Add manpage
  * Rework state management for audio calls
  * Manpage update
  * Add -lrt to LDFLAGS
  * Check if the call id is valid before cancelling it
  * Update README

  [ Kill Your TV ]
  * drop raspberrypi and kfreebsd patches as they were applied upstream
  * New upstream git snapshot

 -- Kill Your TV <killyourtv@i2pmail.org>  Wed, 08 Oct 2014 14:44:40 +0000

ratox (0.1+20141008.1~git8262564-2) unstable; urgency=medium

  * Patch to fix compilation in Debian kFreeBSD

 -- Kill Your TV <killyourtv@i2pmail.org>  Wed, 08 Oct 2014 12:31:05 +0000

ratox (0.1+20141008.1~git8262564-1) unstable; urgency=medium

  [ sin ]
  * Remove debug printf()
  * Release call resources with toxav_kill_transmission()
  * Update TODO
  * Increase ringing delay
  * Implement peer timeout
  * A bit more consistent output message

  [ Kill Your TV ]
  * New upstream git snapshot

 -- Kill Your TV <killyourtv@i2pmail.org>  Wed, 08 Oct 2014 00:32:54 +0000

ratox (0.1+20141007.4~git1bee446-1) unstable; urgency=medium

  [ FRIGN ]
  * Refactor user-state-logic

  [ sin ]
  * Simplify user state tracking

  [ Kill Your TV ]
  * New upstream git snapshot

 -- Kill Your TV <killyourtv@i2pmail.org>  Tue, 07 Oct 2014 18:53:22 +0000

ratox (0.1+20141007.3~git7cda83c-1) unstable; urgency=medium

  [ sin ]
  * Add support for changing the user state and reporting friend's user state
  * Correctly inform external scripts of an invalid user state
  * Rename ustatus to ustate

  [ Kill Your TV ]
  * New upstream git snapshot

 -- Kill Your TV <killyourtv@i2pmail.org>  Tue, 07 Oct 2014 18:52:56 +0000

ratox (0.1+20141007.2~gitc81b37e-1) unstable; urgency=medium

  [ sin ]
  * Allocate enough memory to allow copying all the friends

  [ Kill Your TV ]
  * New upstream git snapshot

 -- Kill Your TV <killyourtv@i2pmail.org>  Tue, 07 Oct 2014 01:15:33 +0000

ratox (0.1+20141007.1~git4292294-1) unstable; urgency=medium

  [ sin ]
  * Reset fd offset when writing out
  * Fix possible stack corruption when parsing friend IDs
  * Send the actual message when initiating the friend request
  * Revert accidental modification to config.mk

  [ Kill Your TV ]
  * New upstream git snapshot

 -- Kill Your TV <killyourtv@i2pmail.org>  Tue, 07 Oct 2014 01:02:12 +0000

ratox (0.1+20141006.1-1) unstable; urgency=medium

  [ sin ]
  * Allow to attach aplay after we've initiated a call
  * Re-order function decls
  * Reset state after hangup
  * Nuke leading space

  [ Kill Your TV ]
  * New upstream git snapshot (3b18dd1)

 -- Kill Your TV <killyourtv@i2pmail.org>  Mon, 06 Oct 2014 20:09:45 +0000

ratox (0.1+20141005.1-2) unstable; urgency=medium

  * Fix compilation on raspberrypi

 -- Kill Your TV <killyourtv@i2pmail.org>  Mon, 06 Oct 2014 01:18:35 +0000

ratox (0.1+20141005.1-1) unstable; urgency=medium

  [ FRIGN ]
  * Add sample-timer for calls

  [ sin ]
  * Style fix

  [ FRIGN ]
  * Fix units (us -> ms)
  * Fix timing issue

  [ sin ]
  * Properly hang up initiating calls
  * Clean up calls on shutdown
  * Allow simultaneous tx/rx call
  * Factor out check for NULL frame

  [ Kill Your TV ]
  * New upstream git snapshot
  * fix typo in manpage
  * update upstream changelog with git2cl

 -- Kill Your TV <killyourtv@i2pmail.org>  Mon, 06 Oct 2014 00:50:38 +0000

ratox (0.1+20141004.1-1) unstable; urgency=medium

  [ sin ]
  * Default to 0666 perms
  * Bring connection delay down to 3s

  [ FRIGN ]
  * Add initial outgoing call-support

  [ sin ]
  * Minor stylistic changes
  * Update README

  [ Kill Your TV ]
  * New upstream git snapshot

 -- Kill Your TV <killyourtv@i2pmail.org>  Sat, 04 Oct 2014 13:02:50 +0000

ratox (0.1+20141003.1-1) unstable; urgency=low

  * Initial release

 -- Kill Your TV <killyourtv@i2pmail.org>  Fri, 03 Oct 2014 20:29:01 +0000<|MERGE_RESOLUTION|>--- conflicted
+++ resolved
@@ -1,30 +1,28 @@
-<<<<<<< HEAD
+ratox (0.1+20141126.r319-1) unstable; urgency=medium
+
+  [ FRIGN ]
+  * Fit ratox to new toxav-API
+
+  [ Kill Your TV ]
+  * New upstream git snapshot
+
+ -- Kill Your TV <killyourtv@i2pmail.org>  Thu, 27 Nov 2014 00:27:18 +0000
+
+ratox (0.1+20141101.r318-1) unstable; urgency=medium
+
+  [ FRIGN ]
+  * Don't assume mono-audio in defaults
+
+  [ Kill Your TV ]
+  * New upstream git snapshot
+
+ -- Kill Your TV <killyourtv@i2pmail.org>  Sat, 01 Nov 2014 16:47:25 +0000
+
 ratox (0.1+20141024.r317-1ubuntu1) trusty; urgency=medium
 
   * Building for Trusty
 
  -- Kill Your TV <killyourtv@i2pmail.org>  Fri, 24 Oct 2014 19:58:02 +0000
-=======
-ratox (0.1+20141126.r319-1) unstable; urgency=medium
-
-  [ FRIGN ]
-  * Fit ratox to new toxav-API
-
-  [ Kill Your TV ]
-  * New upstream git snapshot
-
- -- Kill Your TV <killyourtv@i2pmail.org>  Thu, 27 Nov 2014 00:27:18 +0000
-
-ratox (0.1+20141101.r318-1) unstable; urgency=medium
-
-  [ FRIGN ]
-  * Don't assume mono-audio in defaults
-
-  [ Kill Your TV ]
-  * New upstream git snapshot
-
- -- Kill Your TV <killyourtv@i2pmail.org>  Sat, 01 Nov 2014 16:47:25 +0000
->>>>>>> cfc542a1
 
 ratox (0.1+20141024.r317-1) unstable; urgency=medium
 
